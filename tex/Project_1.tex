%% USEFUL LINKS:
%% -------------
%%
%% - UiO LaTeX guides:          https://www.mn.uio.no/ifi/tjenester/it/hjelp/latex/
%% - Mathematics:               https://en.wikibooks.org/wiki/LaTeX/Mathematics
%% - Physics:                   https://ctan.uib.no/macros/latex/contrib/physics/physics.pdf
%% - Basics of Tikz:            https://en.wikibooks.org/wiki/LaTeX/PGF/Tikz
%% - All the colors!            https://en.wikibooks.org/wiki/LaTeX/Colors
%% - How to make tables:        https://en.wikibooks.org/wiki/LaTeX/Tables
%% - Code listing styles:       https://en.wikibooks.org/wiki/LaTeX/Source_Code_Listings
%% - \includegraphics           https://en.wikibooks.org/wiki/LaTeX/Importing_Graphics
%% - Learn more about figures:  https://en.wikibooks.org/wiki/LaTeX/Floats,_Figures_and_Captions
%% - Automagic bibliography:    https://en.wikibooks.org/wiki/LaTeX/Bibliography_Management  (this one is kinda difficult the first time)
%%
%%                              (This document is of class "revtex4-1", the REVTeX Guide explains how the class works)
%%   REVTeX Guide:              http://www.physics.csbsju.edu/370/papers/Journal_Style_Manuals/auguide4-1.pdf
%%
%% COMPILING THE .pdf FILE IN THE LINUX IN THE TERMINAL
%% ----------------------------------------------------
%%
%% [terminal]$ pdflatex report_example.tex
%%
%% Run the command twice, always.
%%
%% When using references, footnotes, etc. you should run the following chain of commands:
%%
%% [terminal]$ pdflatex report_example.tex
%% [terminal]$ bibtex report_example
%% [terminal]$ pdflatex report_example.tex
%% [terminal]$ pdflatex report_example.tex
%%
%% This series of commands can of course be gathered into a single-line command:
%% [terminal]$ pdflatex report_example.tex && bibtex report_example.aux && pdflatex report_example.tex && pdflatex report_example.tex
%%
%% ----------------------------------------------------

\PassOptionsToPackage{square,comma,numbers,sort&compress,super}{natbib}
\documentclass[aps,pra,english,notitlepage,reprint,nofootinbib]{revtex4-1}  % defines the basic parameters of the document
% For preview: skriv i terminal: latexmk -pdf -pvc filnavn
% If you want a single-column, remove "reprint"

% Allows special characters (including æøå)
% \usepackage[mathletters]{ucs}
% \usepackage[utf8x]{inputenc}
% \usepackage[english]{babel}
\usepackage{silence}
\WarningFilter{revtex4-1}{Repair the float}

%% Note that you may need to download some of these packages manually, it depends on your setup.
%% I recommend downloading TeXMaker, because it includes a large library of the most common packages.

\usepackage{physics,amssymb}  % mathematical symbols (physics imports amsmath)
\usepackage{amsmath}
\usepackage{graphicx} 
% include graphics such as plots
\usepackage{xcolor}           % set colors
% \usepackage{hyperref}         % automagic cross-referencing
%\usepackage{url}
% \usepackage{cleveref}
\usepackage{listings}         % display code
\usepackage{subfigure}        % imports a lot of cool and useful figure commands
\usepackage{subcaption}
%\usepackage{float}
%\usepackage[section]{placeins}
\usepackage{algorithm}
\usepackage[noend]{algpseudocode}
\usepackage{cprotect}
\usepackage{multirow}
\usepackage{array, booktabs}
\newcolumntype{C}[1]{>{\centering\let\newline\\\arraybackslash\hspace{0pt}}m{#1}}
\usepackage[noend]{algpseudocode}
\usepackage{subfigure}
\newcommand{\imp}{\hspace{5pt}\Rightarrow\hspace{5pt}}
\newcommand\numberthis{\addtocounter{equation}{1}\tag{\theequation}}
\usepackage{tikz}
\usepackage{hyperref}         % automagic cross-referencing
\usepackage{cleveref}
% defines the color of hyperref objects
% Blending two colors:  blue!80!black  =  80% blue and 20% black
\hypersetup{ % this is just my personal choice, feel free to change things
    colorlinks,
    linkcolor={red!50!black},
    citecolor={blue!50!black},
    urlcolor={blue!80!black},
    breaklinks=true}
\urlstyle{same}


\renewcommand{\bibsection}{\section*{References}}
\newcommand{\psp}{\hspace{1pt}}
% ===========================================


\begin{document}

\title{\texorpdfstring{\begin{Large}Project 1\end{Large}\\\vspace{5pt}FYS-STK4155}{Lg}}
\author{Håvard Skåli, Erik Røset \& Oskar Idland}
\date{\today}
\affiliation{University of Oslo, Department of Physics}

\begin{abstract}
% EXAMPLE OF HOW AN ABSTRACT COULD BE STRUCTURED
% This study revolves around the famous double-slit experiment and the wave-nature of particles. By employing the Crank-Nicholson scheme we managed to discretize the Schrödinger equation describing the evolution of a single particle in a two-dimensional box. This was used to perform simulations with single-, double-, and triple-slit configurations, storing the probability values associated with the particle's position within the box at each time step. Visualizing these results proved striking resemblence to the behavior of coherent waves passing through corresponding setups, as expected. Hence, we observed the probability distribution describing the particle's position to evolve and interact with obstacles like a wave packet, which is a clear indicator that a an actual stream of such particles would too. By assuming that the particle eventually hits a detection screen on the other side of the slits, we plotted the probability values versus $y$-position at $x=0.8$ and found that the patterns all agreed with those famously observed during real life experiments. Furthermore, we determined that the real part of the wave packet itself was constantly phase-shifted $\pi/2$ relative to its imaginary part throughout the double-slit simulation. This was expected based on the initial state, hence further validating our methods and results. 
We have used various regression techniques and resampling methods within the context of machine learning, and tested these on the Franke function, a synthetic benchmark used in numerical analysis, as well as on output data from a cosmological N-body simulation performed with the public G\begin{scriptsize}ASOLINE\end{scriptsize}2 code. The main objective was to analyze and compare the performance of Ordinary Least Squares (OLS), Ridge, and Lasso regression in fitting synthetic and real-world data, focusing on the bias-variance tradeoff and model generalizability. To assess model performance we employed resampling methods such as bootstrap and $k$-fold cross-validation, examining how they help to evaluate model accuracy under different training and test data conditions. Our study provided insights into how model complexity and regularization parameters affect the bias-variance tradeoff and prediction error, enabling us to critically evaluate each regression technique's performance using statistical and resampling approaches. \colorbox{magenta}{rewrite when results are gathered and discussion/conclusion is finished}
\end{abstract}
\maketitle
\onecolumngrid
\begin{center}
  \vspace{-15pt}
  % LINK TO REPOSITORY
  \href{https://github.com/Oskar-Idland/FYS-STK4155-Projects}{https://github.com/Oskar-Idland/FYS-STK4155-Projects}%{GitHub Repository}
  \vspace{5pt}
\end{center}
% \tableofcontents % TODO: Fjern hvis stygg
% \endgroup
% \phantom{.} \newline 
\twocolumngrid
% ===========================================


\section{Introduction}\label{sec:introduction}
In this work, we explore regression analysis and resampling methods in the context of machine learning, focusing on both theoretical and practical aspects. The primary goal is to develop a solid understanding of various regression techniques, including Ordinary Least Squares (OLS), Ridge, and Lasso regression, and their application to both synthetic and real-world data. We will also investigate how resampling methods such as bootstrap and cross-validation can help assess model performance.

We begin by applying the abovementioned methods to the Franke function, a widely used test function in numerical analysis, and extend the analysis to cosmological N-body simulation data made with the public version of the G\begin{scriptsize}ASOLINE\end{scriptsize}2 Smoothed Particle Hydrodynamics (SPH) code \cite{gasoline}. Our approach involves fitting polynomial regression models of varying complexity to the Franke function as well as the simulation data, and studying the bias-variance tradeoff, an essential concept in machine learning, in both cases. This allows us to evaluate the impact of model complexity, noise, and the size of training data on the accuracy and generalizability of the models. The overarching aim is to gain insights into how different regression methods handle overfitting, model complexity, and data variability, and to develop a framework for critically evaluating model performance using statistical and resampling techniques. \colorbox{magenta}{rewrite?}

In \cref{sec:theory} we present relevant background theory, including central concepts such as model bias, model variance and the bias-variance tradeoff, as well as the Franke function. The most important expressions introduced here are derived in \cref{appsec:derivations}. Our methodology is explained in \cref{sec:methods}, specifically regression analysis, where we focus on OLS, Ridge and Lasso regression. We also present the advantages and disadvantages of two crucial resampling methods; bootstrapping and cross-validation, both of which will be used in this work. In this section we also present our dataset, specify how we implement the methods and give an overview of our code structure. The results of our analyses are presented in \cref{sec:results}, and in \cref{sec:discussion} we discuss our findings in light of what we would expect from the regression variants and resampling methods implemented \colorbox{magenta}{edit after discussion is written}. Lastly, in \cref{sec:conclusion} we summarize and conclude the main findings of our work \colorbox{magenta}{mention reflection?}. 

% ===========================================
\section{Theory}\label{sec:theory}
% \subsection{Bayesian Statistics}
% \colorbox{magenta}{maybe remove section if not relevant}
% Bayesian statistics is a branch of statistics that differs from traditional frequentist approaches (like maximum likelihood estimation) by incorporating prior beliefs or knowledge into the analysis. In the Bayesian framework, we update our beliefs about model parameters based on observed data, leading to a more flexible approach to uncertainty quantification. The essence of Bayesian inference is captured by Bayes' theorem, which relates prior beliefs, likelihood, and observed data to produce an updated (posterior) belief about a parameter or model. Bayes' theorem is written as:

% \begin{equation}
%   P(\boldsymbol{\beta} | \mathbf{y}, \mathbf{X}) = \frac{P(\mathbf{y} | \mathbf{X}, \boldsymbol{\beta}) P(\boldsymbol{\beta})}{P(\mathbf{y})}.
% \end{equation}

% Here $P(\boldsymbol{\beta} | \mathbf{y}, \mathbf{X})$ is the posterior distribution, representing our updated belief about the model parameters $\boldsymbol{\beta}$, given the data $\mathbf{y}$ and design matrix $\mathbf{X}$. Furthermore, $P(\mathbf{y} | \mathbf{X}, \boldsymbol{\beta})$ is the likelihood function, representing the probability of the data given the model and its parameters. This is the same likelihood function used in maximum likelihood estimation. The prior distribution $P(\boldsymbol{\beta})$ represents our prior beliefs about the parameters $\boldsymbol{\beta}$ before seeing the data, and lastly $P(\mathbf{y})$ is the marginal likelihood, a normalizing constant that ensures the posterior is a valid probability distribution.

% In Bayesian regression, we treat the regression coefficients $\boldsymbol{\beta}$ as random variables with a prior distribution. After observing the data, we update our belief about $\boldsymbol{\beta}$ to obtain a posterior distribution. This provides not only a point estimate for $\boldsymbol{\beta}$, but also an uncertainty estimate (posterior variance) for each parameter. For example, in Ridge regression we effectively place a Gaussian prior on the parameters $\boldsymbol{\beta}$, centered around zero, with variance controlled by the hyperparameter $\lambda$. This discourages large parameter values (regularization), and leads to a tradeoff between fitting the data well and keeping the model coefficients small.

\subsection{Regression Analysis}
Regression analysis is a fundamental statistical technique used to model the relationship between one or more independent variables (also known as predictors or features) and a dependent variable (or target). The goal of regression analysis is to find the mathematical relationship that best explains the variation in the dependent variable based on the values of the independent variables.

Given a dataset consisting of $n$ data points $\{(\mathbf{x}_i, y_i)\}_{i=0}^{n-1}$, where $\mathbf{x}_i$ represents the input features (which is a vector in the case of multiple features), and $y_i$ is the corresponding target value, the goal is to find a model that predicts $\tilde{y}_i$ based on $x_i$ such that it is as close to $y_i$ as possible. For a linear model, the relationship between $x_i$ and $\tilde{y}_i$ can be expressed as
\begin{equation}
\tilde{y}_i = \mathbf{x}_i^\top \boldsymbol{\beta} = \beta_0 + \beta_1 x_{i1} + \beta_2 x_{i2} + \dots + \beta_p x_{ip},
\end{equation}
where $\mathbf{x}_i^\top$ is the vector of input features for the $i$-th data point and $\boldsymbol{\beta} = [\beta_0, \beta_1, \dots, \beta_p]^\top$ is the vector of regression coefficients that we want to estimate. This can be written as a full-fledged matrix equation by using the so-called design or feature matrix $\mathbf{X} \in \mathbb{R}^{n \times (p+1)}$, which contains all input features and the bias term (so that the intercept $\beta_0$ is included):
\begin{equation}
  \mathbf{\tilde{y}}=\mathbf{X}\boldsymbol{\beta}.
\end{equation}
\colorbox{magenta}{write differently?}

At its core, regression analysis seeks to find a mathematical function that relates the independent variables to the dependent variable. In its most basic form, the relationship between a dependent variable $\mathbf{y}$ and an independent variable $\mathbf{x}$ is modeled as
\begin{equation}
  \mathbf{y} = f(\mathbf{x}) + \boldsymbol{\epsilon},
\end{equation}
where $f(\mathbf{x})$ is the function we are trying to estimate, which represents the relationship between $\mathbf{x}$ and $\mathbf{y}$. This is then what we approximate with our model $\mathbf{\tilde{y}}$. Furthermore, $\boldsymbol{\epsilon}$ is the error term, representing the part of the variation in $\mathbf{y}$ that is not explained by the model (due to noise or other unobserved factors). 

\subsubsection{Ordinary Least Squares}\label{subsubsec:ols}
The Ordinary Least Squares (OLS) method is one of the most fundamental and widely used techniques in regression analysis. Its objective is to find the best-fitting line or curve for a given set of data by minimizing the sum of the squared differences between the observed values and the predicted values. These squared differences are called errors, hence the sum of squared errors (SSE):
\begin{equation}
\text{SSE} = \sum_{i=0}^{n-1} \left( y_i - \tilde{y}_i \right)^2.
\end{equation}
Minimizing this sum is equivalent to minimizing the cost function
\begin{equation}
C(\mathbf{X},\boldsymbol{\beta}) = \left(\mathbf{y}-\mathbf{X}\boldsymbol{\beta} \right)^2 = (\mathbf{y} - \mathbf{X} \boldsymbol{\beta})^\top (\mathbf{y} - \mathbf{X} \boldsymbol{\beta}), \label{eq:OLS cost}
\end{equation}
since the solution to this minimization problem gives the optimal values of $\boldsymbol{\beta}$.

To minimize $C(\boldsymbol{\beta})$, we take the derivative of the cost function with respect to $\boldsymbol{\beta}$ and set it to zero:
\begin{equation}
\frac{\partial C(\boldsymbol{\beta})}{\partial \boldsymbol{\beta}} = -2 \mathbf{X}^\top (\mathbf{y} - \mathbf{X} \boldsymbol{\beta}) = 0.
\end{equation}
This gives the normal equation
\begin{equation}
\mathbf{X}^\top \mathbf{X} \boldsymbol{\beta} = \mathbf{X}^\top \mathbf{y},
\end{equation}
which, by solving for $\boldsymbol{\beta}$ yields the OLS estimator:
\begin{equation}
\boldsymbol{\hat{\beta}} = (\mathbf{X}^\top \mathbf{X})^{-1} \mathbf{X}^\top \mathbf{y}.
\end{equation}
This formula provides the best-fitting coefficients $\boldsymbol{\beta}$ that minimize the sum of squared errors. In \cref{subapp:beta OLS} we derive the following important results: \colorbox{magenta}{edit? maybe move up here?}
\begin{align}
  \mathbb{E}\big[\hat{\boldsymbol{\beta}}\big] &= \boldsymbol{\beta},
  \\
  \text{Var}\big[\hat{\boldsymbol{\beta}}\big] &= \sigma^2\left(\mathbf{X}^\top\mathbf{X}\right)^{-1}.
\end{align}
Here $\mathbb{E}\big[\hat{\boldsymbol{\beta}}\big]$ and $\text{Var}\big[\hat{\boldsymbol{\beta}}\big]$ are the expectation value and variance of the OLS estimator, respectively, while $\sigma^2$ is the variance of the error term $\boldsymbol{\epsilon}$. 

% To evaluate the performance of the OLS model, we compute two important metrics: the mean-squared error (MSE) and the $R^2$ score. The former measures the average squared difference between the true values and the predicted values, and is defined as
% \begin{equation}
%   \text{MSE} = \frac{1}{n} \sum_{i=0}^{n-1} \left( y_i - \tilde{y}_i \right)^2.
% \end{equation}
% A lower MSE indicates a better fit of the model to the data. Furthermore, the $R^2$ score function, also known as the coefficient of determination, measures the proportion of variance in the dependent variable that is predictable from the independent variables:
% \begin{equation}
%   R^2 = 1 - \frac{\sum_{i=0}^{n - 1} (y_i - \tilde{y}_i)^2}{\sum_{i=0}^{n - 1} (y_i - \bar{y})^2}. \label{eq:}
% \end{equation}
% Here $\bar{y}$ is the mean of the observed values. An $R^2$ score close to 1 indicates a good fit, while a score near 0 suggests that the model does not explain the variability in the data well.


\subsubsection{Ridge}\label{subsubsec:ridge} 
While OLS provides a foundational method for regression, it can lead to problems when the data has high multicollinearity or when there are more features than data points, leading to overfitting. OLS attempts to minimize the sum of squared errors, but it does not impose any restrictions on the model complexity. This often results in high variance when the model learns to fit noise in the training data, especially when the design matrix $\mathbf{X}$ is poorly conditioned (i.e., when columns of $\mathbf{X}$ are nearly linearly dependent). This is because the matrix $\mathbf{X}^\top \mathbf{X}$ becomes close to singular, making its inverse highly sensitive to small changes in the data. \colorbox{magenta}{remove last sentences?}

To mitigate the issue with OLS, Ridge regression introduces a regularization term to the cost function \eqref{eq:OLS cost}, penalizing large coefficients and preventing the model from becoming overly complex. The modified cost function is
\begin{equation}
  C_{\text{Ridge}}(\mathbf{X},\boldsymbol{\beta}) = \frac{1}{n}\left|\left|\mathbf{y}-\mathbf{X}\boldsymbol{\beta} \right|\right|_2^2 + \lambda \left|\left|\boldsymbol{\beta}\right|\right|_2^2,
\end{equation}
where $\lambda \geq 0$ is a hyperparameter that controls the strength of the regularization, and the subscripts 2 simply mean that we are taking the $L^2$ norm. This is defined as
\begin{equation*}
  \left|\left|\mathbf{x}\right|\right|_2 = \sqrt{\sum_ix_i^2}.
\end{equation*}

We see that when $\lambda = 0$, Ridge regression reduces to OLS, as the regularization term disappears. On the other hand, when $\lambda$ is large, the coefficients $\boldsymbol{\beta}$ must shrink to minimize the cost function, potentially reducing overfitting. It is important to note, however, that if $\lambda$ becomes too large the coefficients tend to zero, and we may end up with underfitting instead. We therefore need to determine the hyperparameter carefully in order to find the perfect balance between the two extremes. \colorbox{magenta}{formulate differently?}

To minimize this altered cost function, we again take the derivative with respect to $\boldsymbol{\beta}$ and set it to zero:
\begin{equation}
  \frac{\partial C_{\text{Ridge}}(\boldsymbol{\beta})}{\partial \boldsymbol{\beta}} = -2 \mathbf{X}^\top (\mathbf{y} - \mathbf{X} \boldsymbol{\beta}) + 2 \lambda \boldsymbol{\beta} = 0.
\end{equation}
Rearranging this equation gives us the Ridge regression normal equation:
\begin{equation}
  (\mathbf{X}^\top \mathbf{X} + \lambda \mathbf{I}) \boldsymbol{\beta} = \mathbf{X}^\top \mathbf{y},
\end{equation}
where $\mathbf{I}$ is the identity matrix. Notice the term $\lambda \mathbf{I}$ added to $\mathbf{X}^\top \mathbf{X}$, which makes the matrix invertible even when $\mathbf{X}^\top \mathbf{X}$ is poorly conditioned. This leads to the Ridge regression estimator:
\begin{equation}
  \boldsymbol{\hat{\beta}}_{\text{Ridge}} = (\mathbf{X}^\top \mathbf{X} + \lambda \mathbf{I})^{-1} \mathbf{X}^\top \mathbf{y}.
\end{equation}
Here, the regularization term $\lambda$ shrinks the coefficients and prevents them from becoming too large, thereby controlling the model's variance. \colorbox{magenta}{remove this paragraph?}



\subsubsection{Lasso}\label{subsubsec:lasso} 
Like Ridge regression, Lasso regression (Least Absolute Shrinkage and Selection Operator) is a regularization technique designed to improve the generalizability of the model by introducing a penalty term to the cost function. While Ridge regression uses the $L^2$ norm for regularization, Lasso regression employs the $L^1$ norm, defined as 
\begin{equation*}
  \left|\left|\mathbf{x}\right|\right|_1 = \sum_i|x_i|.
\end{equation*}
This leads to a different form of regularization, since the cost function now takes the form
\begin{equation}
  C_{\text{Lasso}}(\mathbf{X},\boldsymbol{\beta}) = \frac{1}{n}\left|\left|\mathbf{y}-\mathbf{X}\boldsymbol{\beta} \right|\right|_2^2 + \lambda \left|\left|\boldsymbol{\beta}\right|\right|_1.
\end{equation}

The difference from Ridge regression has important implications, mainly because the $L^2$ norm makes it impossible for any of the coefficients to vanish completely. \colorbox{magenta}{correct?} This can be problematic in high-dimensional datasets where we might expect many features to be irrelevant. By using the $L^1$ norm, Lasso regression has the unique ability to drive some coefficients to exactly zero, effectively performing both regularization and feature selection. Thus, Lasso regression not only addresses overfitting but also simplifies the model by automatically excluding irrelevant features, making it particularly useful for sparse models where only a subset of features are truly important.
\colorbox{magenta}{double check, introduce expressions, cite?}


\subsection{Properties of Predictive Models}\label{subsec:tradeoff}
% EXPLAIN MODEL BIAS, MODEL VARIANCE, NOISE VARIANCE, THE MEAN SQUARED ERROR, THE R2 SCORE FUNCTION
\colorbox{magenta}{maybe change structure, avoid repetitiveness}

\subsubsection{Predicted Values}
In the context of predictive modeling, $\mathbf{\tilde{y}}$ represents the model's predicted values of the target variable $\mathbf{y}$. These predictions are made based on the features and parameters learned from the training data. For new or unseen data, the true target values $\mathbf{y}$ are often unknown, but the model generates an estimate $\mathbf{\tilde{y}}$ that approximates these values.

The performance of the model's predictions can be analyzed by decomposing the error into several components. The error of $\mathbf{\tilde{y}}$ stems from three main sources: noise variance $\sigma^2$, model bias and model variance. The latter two are expressed as
\begin{align}
  \text{Bias}\left[\tilde{y}\right] &= \mathbb{E}\left[\left(\mathbf{y}-\mathbb{E}\left[\mathbf{\tilde{y}}\right] \right)^2\right], \label{eq:Bias}
  \\
  \text{Var}\left[\tilde{y}\right] &= \mathbb{E}\left[\left(\mathbf{\tilde{y}}-\mathbb{E}\left[\mathbf{\tilde{y}}\right] \right)^2\right]. \label{eq:Var}
\end{align}
Each of these represents a different aspect of the total error that affects the model's performance.

\subsubsection{Model Bias}
From the expression \eqref{eq:Bias} we see that the model bias measures how far the average model prediction $\mathbb{E}[\mathbf{\tilde{y}}]$ is from the true target value $\mathbf{y}$. More specificaly, it refers to the systematic error introduced by the model's inability to capture the true underlying relationship between the independent and dependent variables. This error arises when the model makes incorrect assumptions about the data or oversimplifies the relationship. For example, a linear model trying to fit highly non-linear data will result in high bias because the model cannot flexibly represent the complexity of the data.

\subsubsection{Model Variance}
We see from the expression \eqref{eq:Var} for the model variance that it represents the variability in the model's predictions across different training sets. A high model variance indicates that the model is overly sensitive to the specific training data, leading to overfitting, where the model performs well on the training set but poorly on new, unseen data such as the test set. This happens because the model has ``memorized'' the noise in the training data rather than capturing the true underlying pattern. High variance typically arises in overly complex models that are capable of capturing minute details, which may not generalize well to new data.

\subsubsection{Bias-Variance Tradeoff}
Measures of a predictive model's total error and how well it is likely to predict future samples are commonly expressed in terms of the mean-squared error (MSE) and the score function, respectively. These are given by
\begin{align}
  \text{MSE}(\mathbf{y},\mathbf{\tilde{y}}) &= \frac{1}{n}\sum_{i=0}^{n-1}\left(y_i-\tilde{y}_i\right)^2,
  \\
  R^2(\mathbf{y},\mathbf{\tilde{y}}) &= 1 -\frac{\sum_{i=0}^{n-1}\left(y_i-\tilde{y}_i\right)^2}{\sum_{i=0}^{n-1}\left(y_i-\overline{y}\right)^2},
\end{align}
where $\overline{y}$ is the mean value of $\mathbf{y}$ and $n$ is the number of data points. In \cref{subapp:cost} \colorbox{magenta}{maybe move up here?} we show that the MSE alternatively can be expressed in terms of the model bias, model variance and noise variance as 
\begin{equation}
  \mathbb{E}\left[(\mathbf{y}-\mathbf{\tilde{y}})^2 \right] = \text{Bias}[\tilde{y}] + \text{Var}[\tilde{y}] + \sigma^2. \label{eq:model error}
\end{equation}
Since the noise variance adds an irreducible contribution to the total model error, an ideal model strikes a balance between bias and variance, where it is flexible enough to capture the underlying patterns in the data but not so flexible that it fits the noise. This balance is referred to as the bias-variance tradeoff. It is a fundamental concept in machine learning, specifically when building predictive models, and will be studied in great detail throughout this work.


\subsection{Resampling Methods}
Resampling methods are statistical techniques used to generate additional data samples from the available data. These methods are particularly useful in machine learning and data analysis when the dataset is limited, and we want to better assess the performance of a model. The primary goal of resampling is to estimate the accuracy of a model by splitting the data into different subsets or generating new samples of the data, repeatedly fitting the model, and evaluating its performance on different sets of data. In this work we implement two commonly used resampling techniques: bootstrap and cross-validation.

\subsubsection{Bootstrap}
The bootstrap method is a powerful resampling technique used to estimate the uncertainty and variability of a model by repeatedly drawing random samples, with replacement, from the original dataset. This resampling creates multiple ``bootstrapped'' datasets, each the same size as the original, but with some samples appearing multiple times and others potentially omitted. By computing the average performance of the multiple models created with the bootstrapped datasets it becomes easier to estimate the model's bias and variance.

The process of bootstrap resampling approximates the underlying distribution of a statistic, whether it's model performance, a parameter estimate or prediction error, without requiring strong parametric assumptions about the data. This makes it particularly useful when the theoretical distribution of a statistic is unknown or difficult to calculate. Bootstrap is especially convenient when the dataset is small, or when no explicit train-test split is available, as it makes the most out of the available data. It is also good for understanding the bias-variance tradeoff since it can be used to determine a model's variability, and it allows for the estimation of confidence intervals for predictions and model parameters. The downside is that it involves training a model multiple times, which can be computationally expensive, especially with large datasets or complex models. \colorbox{magenta}{shorten or cite?}


\subsubsection{Cross-Validation}
Cross-validation is another resampling technique that involves partitioning the dataset into several distinct subsets (or ``folds''), and then systematically training the model on one subset while testing it on another. A common form is $k$-fold cross-validation, where the dataset is divided into $k$ equally-sized folds. The model is trained on $k-1$ folds and tested on the remaining fold. This process is repeated $k$ times, with each fold serving as the test set exactly once.

Since all observations are used for both training and validation, cross-validation maximizes the use of available data, hence it is especially useful in the case of limited datasets. It also helps in managing the bias-variance tradeoff by evaluating the model's performance on different subsets of data. By averaging the results across multiple folds, cross-validation reduces the variance of the model's predictions, as it minimizes overfitting to any particular subset of the data. Additionally, by testing the model on unseen data, it ensures that the bias is not too high, making it a good indicator of model generalization. It does require multiple model trainings however (e.g., 10-fold cross-validation requires 10 models to be trained), making it computationally expensive for large datasets or complex models.
\colorbox{magenta}{shorten or cite?}


% EXPLAIN ANALYTICAL EXPRESSIONS ETC., REFER TO DERIVATIONS IN APPENDIX
% THESE ARE POSSIBLE SUBSECTIONS
\subsection{The Franke Function}\label{subsec:franke}
The Franke function is a widely used two-dimensional synthetic function in numerical analysis and computational mathematics, particularly in the fields of interpolation, regression analysis, and surface fitting. It is defined over the unit square $[0, 1] \times [0, 1]$ and expressed as
\begin{align*}
  f(x,y) =& \frac{3}{4} \exp{\left( -\frac{(9x - 2)^2}{4} - \frac{(9y - 2)^2}{4} \right)} \\
&+ \frac{3}{4} \exp{\left( -\frac{(9x + 1)^2}{49} - \frac{9y + 1}{10} \right)} \\
&+ \frac{1}{2} \exp{\left( -\frac{(9x - 7)^2}{4} - \frac{(9y - 3)^2}{4} \right)} \\
&- \frac{1}{5} \exp{\left( -(9x - 4)^2 - (9y - 7)^2 \right)}, \numberthis\label{eq:Franke}
\end{align*}
which leads to the surface shown in fig. \ref{fig:Franke}. We will use the function multiple times throughout this work, as it produces a surface with both smooth and non-smooth regions, making it an excellent benchmark for testing regression and resampling algorithms. It simulates real-world data that may contain both complex variations and noise, mimicking scenarios that we will encounter as we move on to implementing the algorithms on actual simulation data.

\begin{figure}[h!]
  \vspace*{-5pt}
  \centering %Centers the figure
  \includegraphics[trim=2.8cm 0.5cm 1.0cm 0.5cm,clip,width=\columnwidth,keepaspectratio]{../figs/a_Franke_surf.pdf}
  \caption{Visualization of the two-dimensional Franke function expressed in \eqref{eq:Franke}.}\label{fig:Franke}
  \vspace*{-5pt}
\end{figure}

\subsection{Cosmological Simulation Data}\label{subsec:simulation}
% MAYBE EXPLAIN THE DATA HERE, WHAT WE EXPECT FOR THE DATA FOR EXAMPLE
After implementing regression analysis and resampling methods using the Franke function we repeat the process using data from an N-body simulation of dark matter structure formation made with the public G\begin{footnotesize}ASOLINE\end{footnotesize}2 SPH code \cite{gasoline}, as mentioned in \cref{sec:introduction}. The initial conditions for the simulation were generated with MUSIC (MUlti-Scale Initial Conditions) \cite{music}, and standard Planck cosmology parameters $\Omega_\text{m}=0.3077$, $\Omega_{\Lambda}=0.6923$ and $H_0=67.81\:\text{km/s/Mpc}$ were used. The simulation box has length, width and height $L=20\:\text{Mpc}$, corresponding to a $500\times500\times500$ grid, and contains $64^3$ dark matter particles. 

The output data includes 128 ``snapshots'' of the box through time, where the time paramater in the simulation is the scale factor, defined as
\begin{equation}
  a = \frac{1}{1+z}.
\end{equation}
Here $z$ is the cosmological redshift, which is 0 today and thus in the 128th snapshot. We focus on the dark matter density $\rho$, and study a snapshot at redshift $z\approx12.88$ in addition to the snapshot at $z=0$, because the distribution of $\rho$ is smoother at larger $z$. To get a function of two variables we average over one of the three axes so that we get a 2D grid, and because the density is so large and vastly different at different points in the box we take $\ln\rho$ to be our dependent variable instead of $\rho$. The resulting data is shown as intensity plots in figure %\ref{fig:density 2D}. 

Because the Universe expands as time goes on the box does as well, and we therefore scale the coordinates of the box by multiplying with $a$. Similarly, space between the dark matter particles also increases with time, which is why the density is scaled by multiplying with $a^{-3}$. G\begin{footnotesize}ASOLINE\end{footnotesize}2 uses the rest of the scaling factors by default. \colorbox{magenta}{move to method? explain better?}

<<<<<<< HEAD
% \begin{figure*}
%   \vspace*{-5pt}
%   \centering %Centers the figure
%   \includegraphics[width=0.99\textwidth]{../figs/density_new_and_old.pdf}
%   \caption{Dark matter density in the simulation box averaged over one of the three axes at redshifts $z\approx12.88$ (left) and $z=0$ (right). \colorbox{magenta}{better caption?}}\label{fig:density 2D}
%   \vspace*{-5pt}
% \end{figure*}
=======
\begin{figure*}
  \vspace*{-5pt}
  \centering %Centers the figure
  \includegraphics[width=0.99\textwidth]{../figs/density.pdf}
  \caption{Logarithm of dark matter density in the simulation box averaged over one of the three axes at redshift $z\approx12.88$. Plotted as scalar plot on the left and as surface plot on the right.}\label{fig:density 2D}
  \vspace*{-5pt}
\end{figure*}
>>>>>>> e0467ef8


\section{Methods \& Implementation}\label{sec:methods}
\colorbox{magenta}{write in past tense from here on!}
% \subsection{Regression Analysis}
% Regression analysis is a fundamental statistical technique used to model the relationship between one or more independent variables (also known as predictors or features) and a dependent variable (or target). The goal of regression analysis is to find the mathematical relationship that best explains the variation in the dependent variable based on the values of the independent variables.

% At its core, regression analysis seeks to find a mathematical function that relates the independent variables to the dependent variable. In its most basic form, the relationship between a dependent variable $\mathbf{y}$ and an independent variable $\mathbf{x}$ is modeled as
% \begin{equation}
%   \mathbf{y} = f(\mathbf{x}) + \boldsymbol{\epsilon},
% \end{equation}
% where $f(\mathbf{x})$ is the function we are trying to estimate, which represents the relationship between $\mathbf{x}$ and $\mathbf{y}$, and $\boldsymbol{\epsilon}$ is the error term, representing the part of the variation in $\mathbf{y}$ that is not explained by the model (due to noise or other unobserved factors). 
% \colorbox{magenta}{move expression to theory?}

% \subsubsection{Ordinary Least Squares}\label{subsubsec:ols}
% The Ordinary Least Squares (OLS) method is one of the most fundamental and widely used techniques in regression analysis. Its objective is to find the best-fitting line or curve for a given set of data by minimizing the sum of the squared differences between the observed values and the predicted values. These squared differences are called residuals, and minimizing them ensures the best possible fit of the model to the data. \colorbox{magenta}{continue, introduce expressions (week 37), cite?}

% \colorbox{magenta}{mention the cost function, and refer to MSE?}


% \subsubsection{Ridge}\label{subsubsec:ridge} 
% While OLS provides a foundational method for regression, it can lead to problems when the data has high multicollinearity or when there are more features than data points, leading to overfitting. OLS attempts to minimize the sum of squared errors, but it does not impose any restrictions on the model complexity. This often results in high variance when the model learns to fit noise in the training data. To address this, Ridge regression introduces a regularization term to the OLS cost function, penalizing large coefficients and preventing the model from becoming overly complex. By introducing the hyperparameter $\lambda$, Ridge regression balances the trade-off between bias and variance, allowing us to control model complexity and fit the data more effectively. \colorbox{magenta}{double check, introduce expressions (week 37), cite?}


% \subsubsection{Lasso}\label{subsubsec:lasso} 
% Like Ridge regression, Lasso regression (Least Absolute Shrinkage and Selection Operator) is a regularization technique designed to improve the generalizability of the model by introducing a penalty term to the cost function. While Ridge regression uses the L2 norm (squared magnitude of coefficients) for regularization, Lasso regression employs the L1 norm, which leads to a different form of regularization. This difference has important implications, particularly for feature selection and sparse models. \colorbox{magenta}{double check, introduce expressions, cite?}


% \subsection{Resampling Methods}
% Resampling methods are statistical techniques used to generate additional data samples from the available data. These methods are particularly useful in machine learning and data analysis when the dataset is limited, and we want to better assess the performance of a model. The primary goal of resampling is to estimate the accuracy of a model by splitting the data into different subsets or generating new samples of the data, repeatedly fitting the model, and evaluating its performance on different sets of data. In this work we implement two commonly used resampling techniques: bootstrap and cross-validation.

% \subsubsection{Bootstrap}
% The Bootstrap method is a powerful resampling technique used to estimate the uncertainty and variability of a model by repeatedly drawing random samples, with replacement, from the original dataset. This resampling creates multiple "bootstrapped" datasets, each the same size as the original, but with some samples appearing multiple times and others potentially omitted.

% The process of bootstrap resampling approximates the underlying distribution of a statistic—whether it's model performance, a parameter estimate, or prediction error—without requiring strong parametric assumptions about the data. This makes it particularly useful when the theoretical distribution of a statistic is unknown or difficult to calculate. Bootstrap methods are frequently used to estimate confidence intervals, standard errors, and model variance in both regression and classification tasks. \colorbox{magenta}{week 38, lecture notes, cite?}


% \subsubsection{Cross-Validation}
% Cross-validation is another resampling technique that involves partitioning the dataset into several distinct subsets (or ``folds''), and then systematically training the model on one subset while testing it on another. A common form is $k$-fold cross-validation, where the dataset is divided into $k$ equally-sized folds. The model is trained on $k-1$ folds and tested on the remaining fold. This process is repeated $k$ times, with each fold serving as the test set exactly once.

% The steps used in $k$-fold cross-validation are
% \begin{enumerate}
%   \item [1.] Split the dataset into $k$ equal-sized folds (typically $k=5$ or $k=10$). 
%   \item [2.] Train the model on $k-1$ folds and evaluate it on the remaining fold.
%   \item [3.] Repeat the process $k$ times, so that each fold is used as a test set exactly once.
%   \item [4.] Calculate the average performance across all folds.
% \end{enumerate}
% \colorbox{magenta}{continue, proof read, cite lecture notes?}


% \subsection{Algorithms}\label{subsec:algorithms}
% % INCLUDE PSEUDOCODE HERE IF IMPLEMENTED
% % MAYBE FUSE ALGORITHMS INTO IMPLEMENTATION SUBSECTION, OR MOVE TO THEORY

% \subsection{Implementation}\label{subsec:implementation}
% % THE FRANKE FUNCTION, EXPLAIN WHY. THEN REAL DATA SET. MAYBE PRESENT DATA HERE?
% \subsubsection{The Franke Function}\label{subsubsec:Franke}

% \subsubsection{Data Analysis}\label{subsubsec:data}
% % EXPLAIN THE TYPE OF DATA WE ARE IMPLEMENTING OUR ALGORITHM TO ANALYZE AND HOW WE ARE DOING IT
% % THIS COULD POSSIBLY BE PART OF THE IMPLEMENTATION SECTION INSTEAD, WITH AN INTRODUCTION TO THE DATA SET IN THE BEGINNING
% \colorbox{magenta}{show raw 2D intensity plots first}

\subsection{Regression Analysis}
\colorbox{magenta}{explain implementation on both Franke and data}
\subsubsection{Creating the Design Matrix}
\colorbox{magenta}{small paragraph, Håvard explain logic}

\subsubsection{Scaling the Data}
For this study, data scaling was essential to ensure that the features were on a similar scale, which is critical for many machine learning algorithms. By utilizing the StandardScaler function from the scikit-learn library, we standardized our datasets by subtracting the mean and dividing the standard deviation over the data set, for each feature. Although the data generated by the Franke function and the cosmological simulation data used in subsequent analyses are inherently two-dimensional and may not exhibit significant variation in scale between features, scaling still provides consistent benefits. 

The primary motivation for applying this scaling function is to enhance the performance and stability of our algorithms. Even with similarly scaled 2D terrain data, scaling ensures that feature unduly influences the learning process due to minor discrepancies. Scaling can accelerate the convergence of regression models and prevents features with larger magnitudes from dominating the objective function. 


\subsubsection{Complexity Dependency}
\colorbox{magenta}{Tie this to the design matrix?}
Investigating the dependency on polynomial degree was a critical aspect of understanding how the regression models performed under varying conditions. By increasing the polynomial order, we enhanced the models' capacity to fit more complex patterns in the data. However, this also raised the risk of overfitting, where the model might capture noise along with the underlying signal. To explore this, we evaluated the performance of the models across different polynomial degrees using metrics such as Mean Squared Error (MSE) and R2 scores. These evaluations allowed us to quantify how well each model balanced bias and variance. Our findings indicated that while higher polynomial degrees could improve fit to the training data, there was often a trade-off in terms of generalization to unseen data. Thus, understanding polynomial degree dependency was vital for selecting an optimal degree that achieved the best predictive accuracy while maintaining generalizability across different datasets.

\subsubsection{Hyperparameter Dependency}
In addition to polynomial degree, we also examined the impact of the hyperparameter $\lambda$ on the performance of our Ridge and Lasso regression models. The $\lambda$ parameter controls the strength of the regularization applied to the models, penalizing large coefficients and thereby reducing overfitting. By adjusting $\lambda$, we could fine-tune the complexity of the models, striking a balance between bias and variance. We systematically evaluated the performance across a range of $\lambda$ values using the same performance metrics—MSE and R2 scores. This approach helped us understand how varying regularization strengths influenced model stability and predictive power. Our results demonstrated that appropriate tuning of $\lambda$ values significantly mitigated overfitting and enhanced generalization. Therefore, analyzing $\lambda$ dependency was crucial for optimizing our regression models' performance, ensuring they were robust and effective when applied to both the Franke function-generated data and actual terrain data from the database.

\subsection{Bias-Variance Tradeoff}
\colorbox{magenta}{explain how we recreate 2.11} \\
\colorbox{magenta}{we expect MSE=bias+var for data since noise var is 0}

\subsubsection{Bootstrap With OLS}
\colorbox{magenta}{model complexity, number of data points}

\subsubsection{Cross-Validation}
\colorbox{magenta}{go into detail how we implement} \\
\colorbox{magenta}{compare with bootstrap}\ \
\colorbox{magenta}{include Ridge and Lasso}


\subsection{The Program}\label{subsec:program}
\subsubsection{Code Structure}\label{subsubsec:codestructure}
% EXAMPLE OF HOW THIS CAN LOOK
% Our main program is divided into a series of \verb|.cpp|-files, each containing one or more functions, with \verb|main.cpp| either calling the test functions, or the validating- and error-throwing functions and running the simulations, depending on how the project is built. In the header-file \verb|Simulation.h| we have documented the \verb|Simulation|-class and all its private and public member functions. All test functions are defined in \verb|test.cpp| and documented in \verb|test.h|, while validating- and error-throwing functions are defined in \verb|validate_input.cpp| and documented in \verb|validate.h|. All functions for reading data and visualizing the results are defined in \verb|.py|-files, and are imported and called on in \verb|main.py|. A detailed description of the program structure and how to build and run the program is given in the \verb|README.md|-file linked to \href{https://github.uio.no/oskarei/CompFys-Project5/blob/main/README.md}{here}.

\subsubsection{Tools}\label{subsubsec:tools}
% EXAMPLE OF HOW THIS CAN LOOK
% C++ \cite{C++} is used for all the numerically heavy computations and simulations. The standard library of C++ is used for mathematical and trigonometric functions, and as containers of data and for vectorization we implement Armadillo's \cite{Armadillo} \verb|arma::vec| class, together with other functions the library offer. To parse the \verb|.json| input files we use the json parsing library \cite{json}. Python \cite{Python} is used for plotting and animating our results. To vectorize our code we use \verb|numpy| \cite{Numpy}, and for visualization we use \verb|matplotlib.pyplot| \cite{Matplotlib}. To make our plots prettier we use the colormaps module \cite{colormaps}. Code completion and debugging is done in Visual Studio Code \cite{VSCode} with additional assistance of GitHub Copilot \cite{Copilot}. We use \verb|git| \cite{Git} for version control, and \verb|GitHub| \cite{GitHub} for remote storage of our code.




\colorbox{magenta}{raw and smoothed surfaces, explain reason/method}

% \begin{figure*}
%   \vspace*{-5pt}
%   \centering %Centers the figure
%   \includegraphics[width=0.99\textwidth]{../figs/density_surf_all.pdf}
%   \caption{\colorbox{magenta}{caption} \colorbox{magenta}{maybe ignore smoothing, crop out a piece instead?}}\label{fig:density surf}
%   \vspace*{-5pt}
% \end{figure*}

% \begin{figure*}
%   \vspace*{-5pt}
%   \centering %Centers the figure
%   \includegraphics[width=0.9\textwidth]{../figs/density_surf.pdf}
%   \caption{\colorbox{magenta}{caption}}\label{fig:density surf}
%   \vspace*{-5pt}
% \end{figure*}


% ===========================================
% MAYBE HAVE THESE TWO SECTIONS GATHERED INSTEAD?
% \section{Results \& Discussions}\label{sec:results discussion}

\section{Results}\label{sec:results}

\begin{figure*}
  \vspace*{-5pt}
  \centering %Centers the figure
  \includegraphics[width=0.9\textwidth]{../figs/a_error_scaled_vs_raw.pdf}
  \caption{MSE (upper row) and $R^2$ (lower row) evaluated on the Franke function test set using unscaled (left column) and scaled (right column) values, for polynomial degrees in the interval $[1,6]$.}\label{fig:a error scaled vs raw}
  \vspace*{-5pt}
\end{figure*}

\begin{figure}[h!]
  \vspace*{-5pt}
  \centering %Centers the figure
  \includegraphics[width=\columnwidth]{../figs/a_beta_scaled_vs_raw.pdf}
  \caption{The coefficients $\beta$ for the Franke function fit estimated using unscaled (blue) and scaled (red) data, plotted for polynomial degrees in the interval $[1,6]$.}\label{fig:a beta scaled vs raw}
  \vspace*{-5pt}
\end{figure}

\begin{figure}[h!]
  \vspace*{-5pt}
  \centering %Centers the figure
  \includegraphics[width=\columnwidth]{../figs/e_MSE_train_test.pdf}
  \caption{MSE evaluated on the Franke function training set (blue) and test set (red) for 21 evenly spaced polynomial degrees in the interval $[1, 81]$.}\label{fig:e train test}
  \vspace*{-5pt}
\end{figure}

\begin{figure*}
  \vspace*{-5pt}
  \centering %Centers the figure
  \includegraphics[width=0.9\textwidth]{../figs/b_MSE_R2.pdf}
  \caption{MSE (upper row) and $R^2$ (lower row) for Ridge regression evaluated on the Franke test data and contour plotted as functions of polynomial degree (horizontal axes) and hyperparameter $\lambda$ (vertical axes). We have used 21 evenly spaced degrees in the interval $[1, 41]$ and 30 evenly spaced exponents for $\lambda$ in the interval $[-5,1]$. We have cropped away degrees 1 and 3 \colorbox{magenta}{rerun figure to get axis right} and the 15 largest $\lambda$ values purely for visualization purposes.}\label{fig:b MSE R2}
  \vspace*{-5pt}
\end{figure*}

\begin{figure*}
  \vspace*{-5pt}
  \centering %Centers the figure
  \includegraphics[width=0.9\textwidth]{../figs/c_MSE_R2.pdf}
  \caption{MSE (upper row) and $R^2$ (lower row) for Lasso regression evaluated on the Franke test data and contour plotted as functions of polynomial degree (horizontal axes) and hyperparameter $\lambda$ (vertical axes). We have used 11 evenly spaced degrees in the interval $[1, 41]$ and 30 evenly spaced exponents for $\lambda$ in the interval $[-5,1]$, but in the right column we have cropped away degrees 1 and 5 and the 20 largest $\lambda$ values.}\label{fig:c MSE R2}
  \vspace*{-5pt}
\end{figure*}

\begin{figure*}
  \vspace*{-5pt}
  \centering %Centers the figure
  \includegraphics[width=\textwidth]{../figs/e_bias_variance.pdf}
  \caption{MSE (orange), bias (blue) and variance (pink) for OLS regression evaluated on Franke test dta and plotted as functions of polynomial degree (upper left), number of data points (upper right), number of bootstrap steps (lower left) and test size fraction (lower right). When these are not varied we have used degree 5, 50 data points in one direction (i.e. $2\:500$ in the grid), 100 bootstrap steps and a test size fraction of 0.2. Note that some axes are scaled logarithmically and some have a linear scale.}\label{fig:e bias variance}
  \vspace*{-5pt}
\end{figure*}

\begin{figure*}
  \vspace*{-5pt}
  \centering %Centers the figure
  \includegraphics[width=\textwidth]{../figs/f_kfold_vs_bootstrap.pdf}
  \caption{MSE evaluated on Franke test data as function of polynomial degrees in the interval $[1, 15]$ and number of folds $k$ used in cross-validation for $k\in[5, 15]$ (contour plot on the left). On the right we have plotted the MSE purely as function of complexity when using the bootstrap resampling method with 100 steps.}\label{fig:f kfold vs bootstrap}
  \vspace*{-5pt}
\end{figure*}

\begin{figure*}
  \vspace*{-5pt}
  \centering %Centers the figure
  \includegraphics[width=0.9\textwidth]{../figs/f_OLS_Ridge_Lasso.pdf}
  \caption{\colorbox{magenta}{caption}}\label{fig:f OLS Ridge Lasso}
  \vspace*{-5pt}
\end{figure*}

\begin{figure*}
  \vspace*{-5pt}
  \centering %Centers the figure
  \includegraphics[width=0.9\textwidth]{../figs/g_error_scaled_vs_raw.pdf}
  \caption{\colorbox{magenta}{caption}}\label{fig:g error scaled vs raw}
  \vspace*{-5pt}
\end{figure*}

\begin{figure*}
  \vspace*{-5pt}
  \centering %Centers the figure
  \includegraphics[width=0.9\textwidth]{../figs/density_complexity.pdf}
  \caption{\colorbox{magenta}{caption}}\label{fig:density complexity}
  \vspace*{-5pt}
\end{figure*}

\begin{figure*}
  \vspace*{-5pt}
  \centering %Centers the figure
  \includegraphics[width=\textwidth]{../figs/density_surf.pdf}
  \caption{\colorbox{magenta}{caption}}\label{fig:density surf}
  \vspace*{-5pt}
\end{figure*}


\begin{figure*}
  \vspace*{-5pt}
  \centering %Centers the figure
  \includegraphics[width=0.9\textwidth]{../figs/g_MSE_R2_Ridge.pdf}
  \caption{\colorbox{magenta}{caption}}\label{fig:g MSE R2 Ridge}
  \vspace*{-5pt}
\end{figure*}

\begin{figure*}
  \vspace*{-5pt}
  \centering %Centers the figure
  \includegraphics[width=0.9\textwidth]{../figs/g_MSE_R2_Lasso.pdf}
  \caption{\colorbox{magenta}{caption}}\label{fig:g MSE R2 Lasso}
  \vspace*{-5pt}
\end{figure*}


\begin{figure*}
  \vspace*{-5pt}
  \centering %Centers the figure
  \includegraphics[width=\textwidth]{../figs/g_kfold_vs_bootstrap.pdf}
  \caption{\colorbox{magenta}{caption}}\label{fig:g kfold vs bootstrap}
  \vspace*{-5pt}
\end{figure*}


\section{Discussion}\label{sec:discussion}


\section{Conclusion}\label{sec:conclusion}


\section{Reflection}\label{sec:reflection}
% MAYBE JUST INCLUDE SOME REFLECTION IN THE CONCLUSION INSTEAD OF HAVING AS OWN SECTION

\section*{Acknowledgements}\label{sec:cknowledgements}
% MAYBE REMOVE

\Urlmuskip=0mu plus 1mu\relax
\onecolumngrid
\bibliography{references}

\newpage
% ===========================================
\appendix
\section{Derivations}\label{appsec:derivations}
\subsection{Expectation Value and Variance of \texorpdfstring{$\boldsymbol{\beta}_\text{OLS}$}{Lg}}\label{subapp:beta OLS}
\colorbox{magenta}{rewrite to fit report. use hats instead of OLS. change T}

Since the error in $\mathbf{y}$ is normal distributed as $\boldsymbol{\varepsilon}\sim N(0,\sigma^2)$ we know that the expectation value and variance of the $i$'th element of $\boldsymbol{\varepsilon}$ is $\mathbb{E}(\varepsilon_i)=0$ and $\textrm{Var}(\varepsilon_i)=\sigma^2$. Thus, since we approximate $f(\mathbf{x})$ with $\mathbf{\tilde{y}}=\mathbf{X}\boldsymbol{\beta}$ the expectation value of $\mathbf{y}$ becomes 
\begin{equation}
\mathbb{E}(\mathbf{y})=\mathbb{E}(\mathbf{X}\boldsymbol{\beta}) + \mathbb{E}(\boldsymbol{\varepsilon}) = \mathbb{E}(\mathbf{X}\boldsymbol{\beta}),
\end{equation}
which gives us the expectation value of $\mathbf{y}$ for a given element $i$:
\begin{equation}
\mathbb{E}(y_i) = \mathbb{E}\left(\sum_jX_{ij}\beta_j\right) = \sum_jX_{ij}\beta_j = \mathbf{X}_{i,*}\boldsymbol{\beta}.
\end{equation}
Here we have used that the sum $\sum_jX_{ij}\beta_j$ is known to be the value of $\tilde{y}_i$, hence its expectation value is itself. Moreover, we can similarly find the variance of $\mathbf{y}$ for a given element $i$ by using that the aforementioned sum is known to be $\tilde{y}_i$ for all $i$, i.e. $\textrm{Var}(\mathbf{X}_{i,*}\boldsymbol{\beta})=0$. Thus, we have
\begin{equation}
\textrm{Var}(y_i) = \textrm{Var}(\mathbf{X}_{i,*}\boldsymbol{\beta}) + \textrm{Var}(\varepsilon_i) = \sigma^2,
\end{equation}
and consequently
\begin{equation}
  y_i\sim N(\mathbf{X}_{i,*}\boldsymbol{\beta},\sigma^2).
\end{equation}
Now, using that the optimal parameters in OLS are given by $\boldsymbol{\beta}_\textrm{OLS}=\left(\mathbf{X}^\textrm{T}\mathbf{X}\right)^{-1}\mathbf{X}^\textrm{T}\mathbf{y}$, their expectation values become
\begin{align*}
  \mathbb{E}(\boldsymbol{\beta}_\textrm{OLS})&=\mathbb{E}\left\{ \left(\mathbf{X}^\textrm{T}\mathbf{X}\right)^{-1}\mathbf{X}^\textrm{T}\mathbf{y} \right\} \\
  &= \mathbb{E}\left\{\left(\mathbf{X}^\textrm{T}\mathbf{X}\right)^{-1}\mathbf{X}^\textrm{T}\right\} \mathbb{E}(\mathbf{y}) \\
  &= \left(\mathbf{X}^\textrm{T}\mathbf{X}\right)^{-1}\mathbf{X}^\textrm{T}\mathbf{X}\boldsymbol{\beta} \\
  &= \boldsymbol{\beta}. \numberthis \label{appeq:expect beta OLS}
\end{align*}
Furthermore, if $x$ and $y$ are two independent variables, the variance of their product is given by
\begin{align*}
\textrm{Var}(xy) &= \mathbb{E}(x^2y^2)-(\mathbb{E}(xy))^2, \\
&= \mathbb{E}(x^2)\mathbb{E}(y^2) - \left(\mathbb{E}(x)\right)^2\left(\mathbb{E}(y)\right)^2,
\\
&= \left[\mathbb{E}(x^2) - \left(\mathbb{E}(x)\right)^2 + \left(\mathbb{E}(x)\right)^2\right]\left[\mathbb{E}(y^2) - \left(\mathbb{E}(y)\right)^2 + \left(\mathbb{E}(y)\right)^2\right] - \mathbb{E}(x^2)\mathbb{E}(y^2),
\\
&= \left[\textrm{Var}(x) + \left(\mathbb{E}(x)\right)^2\right]\left[\textrm{Var}(y) + \left(\mathbb{E}(y)\right)^2\right] - \mathbb{E}(x^2)\mathbb{E}(y^2), \\
&= \textrm{Var}(x)\textrm{Var}(y) + \textrm{Var}(x)(\mathbb{E}(y))^2 + \textrm{Var}(y)(\mathbb{E}(x))^2 +\mathbb{E}(x^2)\mathbb{E}(y^2)- \mathbb{E}(x^2)\mathbb{E}(y^2),
\\
&= \textrm{Var}(x)\textrm{Var}(y) + \textrm{Var}(x)(\mathbb{E}(y))^2 + \textrm{Var}(y)(\mathbb{E}(x))^2,
\end{align*}
so if we now set $x=\left(\mathbf{X}^\textrm{T}\mathbf{X}\right)^{-1}\mathbf{X}^\textrm{T}$ and $y=\mathbf{y}$ we find that the variance of $\boldsymbol{\beta}_\textrm{OLS}$ is
\begin{align*}
\textrm{Var}(\boldsymbol{\beta}_\textrm{OLS}) 
&= \underbrace{\textrm{Var}\left[\left(\mathbf{X}^\textrm{T}\mathbf{X}\right)^{-1}\mathbf{X}^\textrm{T}\right]\textrm{Var}(\mathbf{y})}_0 
+ \underbrace{\textrm{Var}\left[\left(\mathbf{X}^\textrm{T}\mathbf{X}\right)^{-1}\mathbf{X}^\textrm{T}\right](\mathbb{E}(\mathbf{y}))^2}_{0} 
+ \textrm{Var}(\mathbf{y})\left(\mathbb{E}\left[\left(\mathbf{X}^\textrm{T}\mathbf{X}\right)^{-1}\mathbf{X}^\textrm{T}\right]\right)^2,
\\
&= \sigma^2\left[\left(\mathbf{X}^\textrm{T}\mathbf{X}\right)^{-1}\mathbf{X}^\textrm{T}\right]^2,
\\
&= \sigma^2\left[\left(\mathbf{X}^\textrm{T}\mathbf{X}\right)^{-1}\mathbf{X}^\textrm{T}\right]\left[\left(\mathbf{X}^\textrm{T}\mathbf{X}\right)^{-1}\mathbf{X}^\textrm{T}\right]^\textrm{T},
\\
&= \sigma^2\left[\left(\mathbf{X}^\textrm{T}\mathbf{X}\right)^{-1}\mathbf{X}^\textrm{T}\right]\left[\mathbf{X}\left(\mathbf{X}^\textrm{T}\mathbf{X}\right)^{-1}\right],
\\
&= \sigma^2\left(\mathbf{X}^\textrm{T}\mathbf{X}\right)^{-1}. \numberthis \label{appeq:var beta OLS}
\end{align*}
Here we have used that the transpose of $\left(\mathbf{X}^\textrm{T}\mathbf{X}\right)^{-1}$ is itself since it is square and symmetric.

\subsection{Alternative Expression for MSE}\label{subapp:cost}
\colorbox{magenta}{rewrite to fit report}

Substituting $\mathbf{y}$ with $f(\mathbf{x}) + \boldsymbol{\epsilon}$, and adding and subtracting $\mathbb{E}\left[\mathbf{\tilde{y}}\right]$, we find that
\begin{align*}
\mathbb{E}\left[(\mathbf{y}-\mathbf{\tilde{y}})^2 \right] 
&= \mathbb{E}\Big[(\underbrace{f(\mathbf{x})}_{\mathbf{f}} + \boldsymbol{\epsilon}-\mathbf{\tilde{y}})^2 \Big],
\\
&= \mathbb{E}\left[(\mathbf{f} + \boldsymbol{\epsilon}-\mathbf{\tilde{y}} + \mathbb{E}\left[\mathbf{\tilde{y}}\right] - \mathbb{E}\left[\mathbf{\tilde{y}}\right])^2\right],
\\
&= \mathbb{E}\Big[\mathbf{f}^2 + \mathbf{f}\boldsymbol{\epsilon} - \mathbf{f}\mathbf{\tilde{y}} + \mathbf{f}\mathbb{E}\left[\mathbf{\tilde{y}}\right] - \mathbf{f}\mathbb{E}\left[\mathbf{\tilde{y}}\right] 
\\
&\hspace{23pt} + \boldsymbol{\epsilon}\mathbf{f} + \boldsymbol{\epsilon}^2 - \boldsymbol{\epsilon}\mathbf{\tilde{y}} + \boldsymbol{\epsilon}\mathbb{E}\left[\mathbf{\tilde{y}}\right] - \boldsymbol{\epsilon}\mathbb{E}\left[\mathbf{\tilde{y}}\right]
\\
&\hspace{23pt} - \mathbf{\tilde{y}}\mathbf{f} - \mathbf{\tilde{y}}\boldsymbol{\epsilon} + \mathbf{\tilde{y}}^2 - \mathbf{\tilde{y}}\mathbb{E}\left[\mathbf{\tilde{y}}\right] + \mathbf{\tilde{y}}\mathbb{E}\left[\mathbf{\tilde{y}}\right]
\\
&\hspace{23pt} + \mathbb{E}\left[\mathbf{\tilde{y}}\right]\mathbf{f} + \mathbb{E}\left[\mathbf{\tilde{y}}\right]\boldsymbol{\epsilon} - \mathbb{E}\left[\mathbf{\tilde{y}}\right]\mathbf{\tilde{y}} + \left(\mathbb{E}\left[\mathbf{\tilde{y}}\right]\right)^2 - \left(\mathbb{E}\left[\mathbf{\tilde{y}}\right]\right)^2
\\
&\hspace{23pt} \left. \:-\: \mathbb{E}\left[\mathbf{\tilde{y}}\right]\mathbf{f} - \mathbb{E}\left[\mathbf{\tilde{y}}\right]\boldsymbol{\epsilon} + \mathbb{E}\left[\mathbf{\tilde{y}}\right]\mathbf{\tilde{y}} - \left(\mathbb{E}\left[\mathbf{\tilde{y}}\right]\right)^2 + \left(\mathbb{E}\left[\mathbf{\tilde{y}}\right]\right)^2 \right],
\\
&= \mathbb{E}\Big[\mathbf{f}^2 + \mathbf{f}\boldsymbol{\epsilon} + \boldsymbol{\epsilon}\mathbf{f} + \boldsymbol{\epsilon}^2 - \mathbf{f}\mathbb{E}\left[\mathbf{\tilde{y}}\right] -\boldsymbol{\epsilon}\mathbb{E}\left[\mathbf{\tilde{y}}\right] -\mathbb{E}\left[\mathbf{\tilde{y}}\right]\mathbf{f} -\mathbb{E}\left[\mathbf{\tilde{y}}\right]\boldsymbol{\epsilon}  + \left(\mathbb{E}\left[\mathbf{\tilde{y}}\right]\right)^2\Big]
\\
&\hspace{10pt} + \mathbb{E}\Big[\mathbf{\tilde{y}}^2 - \mathbf{\tilde{y}}\mathbb{E}\left[\mathbf{\tilde{y}}\right] - \mathbb{E}\left[\mathbf{\tilde{y}}\right]\mathbf{\tilde{y}} + \left(\mathbb{E}\left[\mathbf{\tilde{y}}\right]\right)^2\Big]
\\
&\hspace{10pt} +\mathbb{E}\Big[-\mathbf{f}\mathbf{\tilde{y}}- \boldsymbol{\epsilon}\mathbf{\tilde{y}} + \mathbf{f}\mathbb{E}\left[\mathbf{\tilde{y}} \right]+ \boldsymbol{\epsilon}\mathbb{E}\left[\mathbf{\tilde{y}} \right]  - \mathbf{\tilde{y}}\mathbf{f}- \mathbf{\tilde{y}}\boldsymbol{\epsilon} + \mathbf{\tilde{y}}\mathbb{E}\left[\mathbf{\tilde{y}}\right] + \mathbb{E}\left[\mathbf{\tilde{y}}\right]\mathbf{f}+ \mathbb{E}\left[\mathbf{\tilde{y}}\right]\boldsymbol{\epsilon} + \mathbb{E}\left[\mathbf{\tilde{y}}\right]\mathbf{\tilde{y}} - 2\left(\mathbb{E}\left[\mathbf{\tilde{y}}\right]\right)^2\Big].
\end{align*}
Before we move further we may note that the exact function $f(\mathbf{x})$ generally is not known, and we may therefore assume that our data is a good representation and replace $\mathbf{f}$ with $\mathbf{y}$ in the expression above. In practise this $\mathbf{y}$ is then the part of the data set that we have chosen as test set, while the model is made with the remaining data set (the training set). \colorbox{magenta}{correct?} Thus, using that $\mathbb{E}[\mathbb{E}[\mathbf{x}]]= \mathbb{E}[\mathbf{x}]$, $\mathbb{E}[(\mathbb{E}[\mathbf{x}])^2] = (\mathbb{E}[\mathbf{x}])^2$ and $\mathbb{E}[\mathbf{x},\mathbf{y}]=\mathbb{E}[\mathbf{x}]\mathbb{E}[\mathbf{y}]$ for any statistically independent $\mathbf{x}$ and $\mathbf{y}$, and that $\mathbb{E}[\boldsymbol{\epsilon}]=0$ so that we can remove all first order terms in $\boldsymbol{\epsilon}$, we get
\begin{align*}
\mathbb{E}\left[(\mathbf{y}-\mathbf{\tilde{y}})^2 \right] 
&= \mathbb{E}\Big[\mathbf{y}^2 + \boldsymbol{\epsilon}^2 - \mathbf{y}\mathbb{E}\left[\mathbf{\tilde{y}}\right] -\mathbb{E}\left[\mathbf{\tilde{y}}\right]\mathbf{y}  + \left(\mathbb{E}\left[\mathbf{\tilde{y}}\right]\right)^2\Big]
\\
&\hspace{10pt} + \mathbb{E}\Big[\mathbf{\tilde{y}}^2 - \mathbf{\tilde{y}}\mathbb{E}\left[\mathbf{\tilde{y}}\right] - \mathbb{E}\left[\mathbf{\tilde{y}}\right]\mathbf{\tilde{y}} + \left(\mathbb{E}\left[\mathbf{\tilde{y}}\right]\right)^2\Big]
\\
&\hspace{10pt} +\mathbb{E}\Big[-\mathbf{y}\mathbf{\tilde{y}} + \mathbf{y}\mathbb{E}\left[\mathbf{\tilde{y}} \right] - \mathbf{\tilde{y}}\mathbf{y} + \mathbf{\tilde{y}}\mathbb{E}\left[\mathbf{\tilde{y}}\right] +\mathbb{E}\left[\mathbf{\tilde{y}}\right]\mathbf{y} + \mathbb{E}\left[\mathbf{\tilde{y}}\right]\mathbf{\tilde{y}} - 2\left(\mathbb{E}\left[\mathbf{\tilde{y}}\right]\right)^2\Big],
\\
&= \mathbb{E}\Big[\left(\mathbf{y} - \mathbb{E}\left[\mathbf{\tilde{y}}\right]\right)^2\Big] + \mathbb{E}\big[\boldsymbol{\epsilon}^2\big] + \mathbb{E}\Big[\left(\mathbf{\tilde{y}} - \mathbb{E}\left[\mathbf{\tilde{y}}\right]\right)^2\Big]
\\
&\hspace{10pt} - \mathbb{E}[\mathbf{y}]\mathbb{E}[\mathbf{\tilde{y}}] + \mathbb{E}[\mathbf{y}]\mathbb{E}[\mathbf{\tilde{y}}] - \mathbb{E}[\mathbf{\tilde{y}}]\mathbb{E}[\mathbf{y}] + \mathbb{E}[\mathbf{\tilde{y}}]\mathbb{E}[\mathbf{\tilde{y}}] + \mathbb{E}[\mathbf{\tilde{y}}]\mathbb{E}[\mathbf{y}] + \mathbb{E}[\mathbf{\tilde{y}}]\mathbb{E}[\mathbf{\tilde{y}}] - 2\left(\mathbb{E}\left[\mathbf{\tilde{y}}\right]\right)^2,
\\
&= \text{Bias}[\tilde{y}] + \text{Var}[\tilde{y}] + \sigma^2. \numberthis \label{appeq:cost OLS}
\end{align*}


\section{Additional Figures}\label{appsec:figures}
% MAYBE REMOVE

% LINK WITH SPECIFIC NAME
% \href{https://raw.github.uio.no/oskarei/CompFys-Project5/main/data/gif/triple_slit_200_81_anim.gif?token=GHSAT0AAAAAAAAAIZKJAEIVBDMTTIDARGUYZMAXTHA}{triple-slit}

% MATHMODE IN HEADLINE
% \subsubsection{\texorpdfstring{$\text{Re}(u_{i,j}^n)$ and $\text{Im}(u_{i,j}^n)$}{Lg}}


% FIGURE COVERING BOTH COLUMNS
% \begin{figure*}
%   \vspace*{-5pt}
%   \centering %Centers the figure
%   \includegraphics[width=\textwidth]{../data/fig/triple_slit.pdf}
%   \caption{The square root of the probabilities at each point in the box $\sqrt{p_{i,j}^n}$ at the beginning (top left), middle (top center) and end (top right) of the triple-slit simulation with adjusted initialization and potential position. The plot at the bottom shows the normalized probability values $p(y\:|\:x=0.9;\;t=0.0025)$ along the detection screen at $x = 0.9$ at the end of the simulation.}\label{fig:TripleSlit}
%   \vspace*{-5pt}
% \end{figure*}

% FIGURE IN SINGLE COLUMN
% \begin{figure}[h!]
%   %\vspace*{-5pt}
%   \centering %Centers the figure
%   \includegraphics[width=0.9\columnwidth]{../data/fig/triple_sketch.png}
%   \caption{Illustration showing how the triple-slit interference pattern changes with distance from the slits. Gathered from Physics StackExchange \cite{TripleSketch}.}\label{fig:TripleSketch}
%   \vspace*{-10pt}
% \end{figure}


% TABLE COVERING BOTH COLUMNS
% \begin{center}
%   \vspace{-10pt}
%   \renewcommand{\arraystretch}{1.5}
%   \begin{table*}
%   %\centering
%   \begin{tabular}{| C{3.5cm} | C{2.2cm} | C{2.2cm} |  C{2.2cm} |  C{2.2cm} |  C{2.2cm} |  C{2.2cm} |}
%   \hline
%   \hspace{1pt} & \textbf{Model \hyperref[fig:potential model A]{A}} & \textbf{Model \hyperref[fig:potential model B]{B}} & \textbf{Model \hyperref[fig:potential model C]{C}} & \textbf{Model \hyperref[fig:potential model D]{D}} & \textbf{Model \hyperref[fig:potential model E]{E}} & \textbf{Model \hyperref[fig:potential model F]{F}} \\
%   \hline
%   \boldmath$m_0/M_{\astrosun}$ & $0.95$ & $0.95$ & $1.00$ & $1.00$ & $1.00$ & $1.05$ \\
%   \hline
%   \boldmath$r_0/R_{\astrosun}$ & $1.00$ & $1.25$ & $1.00$ & $1.00$ & $1.00$ & $1.50$ \\
%   \hline
%   \boldmath$L_0/L_{\astrosun}$ & $1.25$ & $1.00$ & $1.25$ & $1.50$ & $1.50$ & $1.00$ \\
%   \hline
%   \boldmath$\rho_0/\overline{\rho}_{\astrosun}$ & $1.00\times10^{-5}$ & $1.00\times10^{-5}$ & $7.50\times10^{-6}$ & $1.00\times10^{-5}$ & $2.50\times10^{-5}$ & $1.25\times10^{-5}$ \\
%   \hline
%   \textbf{Reach of }\boldmath{$m/m_0$} & $3.02\:\%$ & $4.24\:\%$ & $1.18\:\%$ & $2.66\:\%$ & $4.40\:\%$ & $3.79\:\%$ \\
%   \hline
%   \textbf{Reach of }\boldmath{$r/r_0$} & $0.73\:\%$ & $0.34\:\%$ & $0.06\:\%$ & $0.39\:\%$ & $0.51\:\%$ & $0.19\:\%$ \\
%   \hline
%   \textbf{Reach of }\boldmath{$L/L_0$} & $0.03\:\%$ & $0.14\:\%$ & $0.08\:\%$ & $0.04\:\%$ & $0.11\:\%$ & $0.21\:\%$ \\
%   \hline
%   \textbf{Size of core} & $0.24\times r_0$ & $0.19\times r_0$ & $0.26\times r_0$ & $0.25\times r_0$  & $0.24\times r_0$  & $0.15\times r_0$ \\
%   \hline
%   \textbf{Width of main zone} & $0.21\times r_0$ & $0.24\times r_0$ & $0.17\times r_0$ & $0.21\times r_0$ & $0.30\times r_0$ & $0.28\times r_0$ \\
%   \hline
%   \boldmath$F_\textbf{small}/F_\textbf{main}$ & No zone & No zone & $8.39\:\%$ & No zone & No zone & No zone \\
%   \hline
%   \end{tabular}
%   \cprotect\caption{The first four rows contain the initial mass, radius, luminosity and mass density of the six models, respectively. The initial temperature was $T_0 = 5770\:\text{K}$ for all six models, and the initial pressure was decided by the initial mass density through the equation of state. The next three rows show how far $m$, $r$ and $L$ reached before the integration was stopped, respectively. The size of the core and of the main convection zone near the surface, both given in units of $r_0$, are listed in the two next rows. In the last row I have listed the ratios between the convective flux from an eventual second, smaller convection zone and the convective flux from the respective main convection zone. If it says ``No zone'', the model does not have any more convection zones.}\label{tab:models}
%   \end{table*}
%   \renewcommand{\arraystretch}{1}
%   \vspace{-20pt}
% \end{center}

% STANDARD TABLE IN SINGLE COLUMN
% \begin{center}
%   \renewcommand{\arraystretch}{1.5}
%   \begin{table}[h!]
%   \centering
%   \begin{tabular}{| C{2.2cm} | C{1.4cm} | C{1.4cm} | C{1.4cm} | C{1.4cm} |}
%   \hline
%   \textbf{No. of cycles} & \boldmath$\left<ϵ\right>$ \boldmath$[J]$ & \boldmath$\left<|m|\right>$ & \boldmath$C_V$ \boldmath$[k_\text{B}]$ & \boldmath$\chi$ \boldmath$[J^{-1}]$ \\
%   \hline
%   10 & $-1.8000$ & 0.9375 & 1.4400 & 0.1594 \\
%   \hline
%   20 & $-1.9000$ & 0.9688 & 0.7600 & 0.0836 \\
%   \hline
%   50 & $-1.9600$ & 0.9875 & 0.3136 & 0.0344 \\
%   \hline
%   100 & $-1.9800$ & 0.9938 & 0.1584 & 0.0173 \\
%   \hline
%   200 & $-1.9775$ & 0.9931 & 0.1780 & 0.0186 \\
%   \hline
%   500 & $-1.9880$ & 0.9962 & 0.0954 & 0.0104 \\
%   \hline
%   1000 & $-1.9940$ & 0.9981 & 0.0479 & 0.0052 \\
%   \hline
%   5000 & $-1.9960$ & 0.9988 & 0.0319 & 0.0033 \\
%   \hline
%   10000 & $-1.9974$ & 0.9992 & 0.0204 & 0.0022 \\
%   \hline
%   100000 & $-1.9975$ & 0.9992 & 0.0197 & 0.0022 \\
%   \hline
%   1000000 & $-1.9973$ & 0.9992 & 0.0215 & 0.0023 \\
%   \hline
%   \textbf{Analytical} & $-1.9960$ & 0.9987 & 0.0321 & 0.0040 \\
%   \hline
%   \end{tabular}
%   \cprotect\caption{Numerical estimates of $\left<\epsilon\right>$, $\left<|m|\right>$, $C_V$ and $\chi$ for $T = 1.0\:J/k_\text{B}$ after increasing numbers of Monte Carlo cycles are performed. The last row contains the analytical values.}\label{tab:2x2 results}
%   \end{table}
%   \renewcommand{\arraystretch}{1}
% \end{center}

% TABLE WITH MULTIROW
% \begin{center}
%   \renewcommand{\arraystretch}{1.5}
%   \begin{table}[h!]
%   \centering
%   \begin{tabular}{| C{2.4cm} | C{1.5cm} | C{1.1cm} | C{2.0cm} |}
%   \hline
%   \textbf{No. of} \boldmath$s = +1$ & \boldmath$E(\mathbf{s})$ \boldmath$[J]$ & \boldmath$M(\mathbf{s})$ & \textbf{Degeneracy} \\
%   \hline
%   0 & $-8$ & $-4$ & None \\
%   \hline
%   1 & \hspace{7pt}$0$ & $-2$ & $4$ \\
%   \hline
%   \multirow{2}{*}{2} & \hspace{7pt}$8$ & \multirow{2}{*}{\hspace{7pt}$0$} & $2$ \\
%   \cline{2-2}\cline{4-4}
%   & \hspace{7pt}$0$ & & $4$ \\
%   \hline
%   3 & \hspace{7pt}$0$ & \hspace{7pt}$2$ & $4$ \\
%   \hline
%   4 & $-8$ & \hspace{7pt}$4$ & None \\
%   \hline
%   \end{tabular}
%   \cprotect\caption{Total energy $E(\mathbf{s})$ and magnetisation $M(\mathbf{s})$ for a \texorpdfstring{$2\times2$}{Lg} lattice with $0$, $1$, $2$, $3$ and $4$ spins $s = +1$. Because we use periodic boundary conditions, the total energy can either be 0$\:J$ or 8$\:J$ when we have two spins $s = +1$ and two spins $s = -1$, depending on if the equal spins are neighbours or not. The last column contains the degeneracy level for the different combinations of number of spins $s = +1$ and total energy.}\label{tab:2x2 lattice}
%   \end{table}
%   \renewcommand{\arraystretch}{1}
% \end{center}


% ALGORITHM
% \begin{figure}
%   % NOTE: We only need \begin{figure} ... \end{figure} here because of a compatability issue between the 'revtex4-1' document class and the 'algorithm' environment.
%       \begin{algorithm}[H]
%       \caption{The Metropolis Algorithm}
%       \label{algo:Euler}
%           \begin{algorithmic}
%               \Procedure{Monte Carlo cycle}{$\mathbf{s}, L, β$}
%               \For{$i = 0, 1, \ldots, L-1$}
%               \For{$j = 0, 1, \ldots, L-1$}
%               \State $\triangleright$ Compute energy difference due to flipping $s_{ij}$
%               \State $\Delta E ← \Delta E_\text{function}(\mathbf{s}, i, j)$
%               \State
%               \State $\triangleright$ Flip if energy difference is negative or zero
%               \If{$\Delta E \leq 0$}
%                   \State $s_{ij} = -s_{ij}$ \Comment{Flip spin}
%                   \State
%               \Else \Comment{Energy difference is positive}
%                   \State $w = e^{-β\Delta E}$ \Comment{Probability of flipping spin}
%                   \State $\triangleright$ Generate random number $r ∈ [0,1]$
%                   \State $\triangleright$ Flip spin if $r≤ w$
%                   \If{$r≤ w$}
%                       \State $s_{ij} = -s_{ij}$ \Comment{Flip spin}
%                   \EndIf
%               \EndIf
%               \State 
%               \State $\triangleright$ Calculate $E$, $E^2$, $|M|$ and $M^2$ for $\mathbf{s}$
%               \State $E$, $E^2 = E_\text{function}(\mathbf{s})$
%               \State $|M|$, $M^2 = M_\text{function}(\mathbf{s})$
%               \State $\triangleright$ Update expectation values accordingly
%               \EndFor
%               \EndFor
%               \EndProcedure
%           \end{algorithmic}
%       \end{algorithm}
%   \end{figure}


\end{document}<|MERGE_RESOLUTION|>--- conflicted
+++ resolved
@@ -327,15 +327,6 @@
 
 Because the Universe expands as time goes on the box does as well, and we therefore scale the coordinates of the box by multiplying with $a$. Similarly, space between the dark matter particles also increases with time, which is why the density is scaled by multiplying with $a^{-3}$. G\begin{footnotesize}ASOLINE\end{footnotesize}2 uses the rest of the scaling factors by default. \colorbox{magenta}{move to method? explain better?}
 
-<<<<<<< HEAD
-% \begin{figure*}
-%   \vspace*{-5pt}
-%   \centering %Centers the figure
-%   \includegraphics[width=0.99\textwidth]{../figs/density_new_and_old.pdf}
-%   \caption{Dark matter density in the simulation box averaged over one of the three axes at redshifts $z\approx12.88$ (left) and $z=0$ (right). \colorbox{magenta}{better caption?}}\label{fig:density 2D}
-%   \vspace*{-5pt}
-% \end{figure*}
-=======
 \begin{figure*}
   \vspace*{-5pt}
   \centering %Centers the figure
@@ -343,7 +334,6 @@
   \caption{Logarithm of dark matter density in the simulation box averaged over one of the three axes at redshift $z\approx12.88$. Plotted as scalar plot on the left and as surface plot on the right.}\label{fig:density 2D}
   \vspace*{-5pt}
 \end{figure*}
->>>>>>> e0467ef8
 
 
 \section{Methods \& Implementation}\label{sec:methods}
