<<<<<<< HEAD
This is pdfTeX, Version 3.141592653-2.6-1.40.25 (TeX Live 2023) (preloaded format=pdflatex 2023.3.31)  4 OCT 2024 16:53
=======
This is pdfTeX, Version 3.141592653-2.6-1.40.26 (TeX Live 2024) (preloaded format=pdflatex 2024.9.24)  4 OCT 2024 15:20
>>>>>>> 1dbc0e63
entering extended mode
 restricted \write18 enabled.
 file:line:error style messages enabled.
 %&-line parsing enabled.
**/Users/paljettrosa/Documents/GitHub/FYS-STK4155-Projects/tex/Project_1.tex
(/Users/paljettrosa/Documents/GitHub/FYS-STK4155-Projects/tex/Project_1.tex
LaTeX2e <2023-11-01> patch level 1
L3 programming layer <2024-02-20>
(/usr/local/texlive/2024/texmf-dist/tex/latex/revtex4-1/revtex4-1.cls
Document Class: revtex4-1 2020/09/30 4.1s (http://publish.aps.org/revtex4/ for documentation)
 Copyright (c) 2009 The American Physical Society.
 mailto:revtex@aps.org
 Licensed under the LPPL:
http://www.ctan.org/tex-archive/macros/latex/base/lppl.txt
 Arthur Ogawa <arthur_ogawa at sbcglobal dot net>
 Based on work by David Carlisle <david at dcarlisle.demon.co.uk>.
ltxutil[2020/09/30 4.1s utilities package (portions licensed from W. E. Baxter web at superscript.com)]
LaTeX Info: Redefining \@centercr on input line 346.
Class revtex4-1 Info: Repairing hyperref-unfriendly LaTeX definition of \mpfootnote on input line 471.
Class revtex4-1 Info: Repairing broken LateX \@sect on input line 793.
\intertabularlinepenalty=\count188
\@tbpen=\count189
\@arstrutbox@hline=\box51
Class revtex4-1 Info: Repairing broken LaTeX \@xbitor on input line 1824.
Class revtex4-1 Info: Making \typeout \long on input line 2089.
ltxfront[2020/09/30 4.1s frontmatter package (AO,DPC)]
\c@affil=\count190
\c@collab=\count191
\absbox=\box52
ltxgrid[2020/09/30 4.1s page grid package (portions licensed from W. E. Baxter web at superscript.com)]
\c@linecount=\count192
\output@latex=\toks17
\box@size@1=\box53
\box@size@2=\box54
\@protection@box=\box55
\@topmark@saved=\toks18
\footins@saved=\box56
\footins@recovered=\box57
\column@recovered=\box58
\pagesofar=\box59
\footsofar=\box60
\pagegrid@col=\count193
Class revtex4-1 Info: Overriding \@vspace, \@vspacer, \@no@pgbk, \@newline, and \\  on input line 5655.
\c@part=\count194
\c@section=\count195
\c@subsection=\count196
\c@subsubsection=\count197
\c@paragraph=\count198
\c@subparagraph=\count199
\abovecaptionskip=\skip48
\belowcaptionskip=\skip49
\c@figure=\count266
\fbox@1=\box61
\c@table=\count267
\fbox@2=\box62
\c@video=\count268
\fbox@4=\box63
\@bibdataout=\write3
\widetext@top=\box64
\widetext@bot=\box65
Class revtex4-1 Info: Selecting society aps on input line 7616.
(/usr/local/texlive/2024/texmf-dist/tex/latex/revtex4-1/aps4-1.rtx
File: aps4-1 2020/09/30 4.1s (http://publish.aps.org/revtex4/ for documentation)
Class revtex4-1 Info: RevTeX society APS selected on input line 31.
)
Class revtex4-1 Info: Selecting journal pra on input line 7618.
Class revtex4-1 Info: APS journal PRA selected on input line 7619.
 (/usr/local/texlive/2024/texmf-dist/tex/latex/revtex4-1/aps10pt4-1.rtx
File: aps10pt4-1 2020/09/30 4.1s (http://publish.aps.org/revtex4/ for documentation)
Class revtex4-1 Info: RevTeX pointsize 10pt selected on input line 30.
) (/usr/local/texlive/2024/texmf-dist/tex/latex/textcase/textcase.sty
Package: textcase 2023/07/27 v1.04 Text only upper/lower case changing (DPC)
Package textcase Info: Defining Legacy names on input line 20.
) (/usr/local/texlive/2024/texmf-dist/tex/latex/url/url.sty
\Urlmuskip=\muskip16
Package: url 2013/09/16  ver 3.4  Verb mode for urls, etc.
) (/usr/local/texlive/2024/texmf-dist/tex/latex/natbib/natbib.sty
Package: natbib 2010/09/13 8.31b (PWD, AO)
\bibhang=\skip50
\bibsep=\skip51
LaTeX Info: Redefining \cite on input line 694.
\c@NAT@ctr=\count269
)
Class revtex4-1 Info: Repairing natbib's \BibitemShut on input line 7623.
 (/usr/local/texlive/2024/texmf-dist/tex/latex/revtex4-1/revsymb4-1.sty
Package: revsymb4-1 2020/09/30 4.1s (http://publish.aps.org/revtex4/ for documentation)
LaTeX Info: Redefining \REV@mathfrak on input line 119.
)) (/usr/local/texlive/2024/texmf-dist/tex/latex/silence/silence.sty
Package: silence 2012/07/02 v1.5b Selective filtering of warnings and error messages
\sl@Save=\count270
\sl@StateNumber=\count271
\sl@MessageCount=\count272
\sl@Casualties=\count273
\sl@Filter=\toks19
\sl@Message=\toks20
\sl@UnexpandedMessage=\toks21
\sl@Mess@ge=\toks22
\sl@WarningCount=\count274
\sl@WarningNumber=\count275
\sl@WarningCasualties=\count276
\sl@TempBOW=\toks23
\sl@BankOfWarnings=\toks24
LaTeX Info: Redefining \GenericWarning on input line 433.
\sl@ErrorCount=\count277
\sl@ErrorNumber=\count278
\sl@ErrorCasualties=\count279
\sl@TempBOE=\toks25
\sl@BankOfErrors=\toks26
LaTeX Info: Redefining \GenericError on input line 601.
) (/usr/local/texlive/2024/texmf-dist/tex/latex/physics/physics.sty
Package: physics 
 (/usr/local/texlive/2024/texmf-dist/tex/latex/l3packages/xparse/xparse.sty (/usr/local/texlive/2024/texmf-dist/tex/latex/l3kernel/expl3.sty
Package: expl3 2024-02-20 L3 programming layer (loader) 
 (/usr/local/texlive/2024/texmf-dist/tex/latex/l3backend/l3backend-pdftex.def
File: l3backend-pdftex.def 2024-02-20 L3 backend support: PDF output (pdfTeX)
\l__color_backend_stack_int=\count280
\l__pdf_internal_box=\box66
))
Package: xparse 2024-02-18 L3 Experimental document command parser
) (/usr/local/texlive/2024/texmf-dist/tex/latex/amsmath/amsmath.sty
Package: amsmath 2023/05/13 v2.17o AMS math features
\@mathmargin=\skip52

For additional information on amsmath, use the `?' option.
(/usr/local/texlive/2024/texmf-dist/tex/latex/amsmath/amstext.sty
Package: amstext 2021/08/26 v2.01 AMS text
 (/usr/local/texlive/2024/texmf-dist/tex/latex/amsmath/amsgen.sty
File: amsgen.sty 1999/11/30 v2.0 generic functions
\@emptytoks=\toks27
\ex@=\dimen140
)
LaTeX Info: Redefining \text on input line 28.
) (/usr/local/texlive/2024/texmf-dist/tex/latex/amsmath/amsbsy.sty
Package: amsbsy 1999/11/29 v1.2d Bold Symbols
\pmbraise@=\dimen141
) (/usr/local/texlive/2024/texmf-dist/tex/latex/amsmath/amsopn.sty
Package: amsopn 2022/04/08 v2.04 operator names
)
\inf@bad=\count281
LaTeX Info: Redefining \frac on input line 234.
\uproot@=\count282
\leftroot@=\count283
LaTeX Info: Redefining \overline on input line 399.
LaTeX Info: Redefining \colon on input line 410.
\classnum@=\count284
\DOTSCASE@=\count285
LaTeX Info: Redefining \ldots on input line 496.
LaTeX Info: Redefining \dots on input line 499.
LaTeX Info: Redefining \cdots on input line 620.
\Mathstrutbox@=\box67
\strutbox@=\box68
LaTeX Info: Redefining \big on input line 722.
LaTeX Info: Redefining \Big on input line 723.
LaTeX Info: Redefining \bigg on input line 724.
LaTeX Info: Redefining \Bigg on input line 725.
\big@size=\dimen142
LaTeX Font Info:    Redeclaring font encoding OML on input line 743.
LaTeX Font Info:    Redeclaring font encoding OMS on input line 744.
\macc@depth=\count286
LaTeX Info: Redefining \bmod on input line 905.
LaTeX Info: Redefining \pmod on input line 910.
LaTeX Info: Redefining \smash on input line 940.
LaTeX Info: Redefining \relbar on input line 970.
LaTeX Info: Redefining \Relbar on input line 971.
\c@MaxMatrixCols=\count287
\dotsspace@=\muskip17
\c@parentequation=\count288
\dspbrk@lvl=\count289
\tag@help=\toks28
\row@=\count290
\column@=\count291
\maxfields@=\count292
\andhelp@=\toks29
\eqnshift@=\dimen143
\alignsep@=\dimen144
\tagshift@=\dimen145
\tagwidth@=\dimen146
\totwidth@=\dimen147
\lineht@=\dimen148
\@envbody=\toks30
\multlinegap=\skip53
\multlinetaggap=\skip54
\mathdisplay@stack=\toks31
LaTeX Info: Redefining \[ on input line 2953.
LaTeX Info: Redefining \] on input line 2954.
)) (/usr/local/texlive/2024/texmf-dist/tex/latex/amsfonts/amssymb.sty
Package: amssymb 2013/01/14 v3.01 AMS font symbols
 (/usr/local/texlive/2024/texmf-dist/tex/latex/amsfonts/amsfonts.sty
Package: amsfonts 2013/01/14 v3.01 Basic AMSFonts support
\symAMSa=\mathgroup4
\symAMSb=\mathgroup5
LaTeX Font Info:    Redeclaring math symbol \hbar on input line 98.
LaTeX Font Info:    Overwriting math alphabet `\mathfrak' in version `bold'
(Font)                  U/euf/m/n --> U/euf/b/n on input line 106.
LaTeX Info: Redefining \frak on input line 111.
LaTeX Info: Redefining \Bbb on input line 113.
)) (/usr/local/texlive/2024/texmf-dist/tex/latex/graphics/graphicx.sty
Package: graphicx 2021/09/16 v1.2d Enhanced LaTeX Graphics (DPC,SPQR)
 (/usr/local/texlive/2024/texmf-dist/tex/latex/graphics/keyval.sty
Package: keyval 2022/05/29 v1.15 key=value parser (DPC)
\KV@toks@=\toks32
) (/usr/local/texlive/2024/texmf-dist/tex/latex/graphics/graphics.sty
Package: graphics 2022/03/10 v1.4e Standard LaTeX Graphics (DPC,SPQR)
 (/usr/local/texlive/2024/texmf-dist/tex/latex/graphics/trig.sty
Package: trig 2021/08/11 v1.11 sin cos tan (DPC)
) (/usr/local/texlive/2024/texmf-dist/tex/latex/graphics-cfg/graphics.cfg
File: graphics.cfg 2016/06/04 v1.11 sample graphics configuration
)
Package graphics Info: Driver file: pdftex.def on input line 107.
 (/usr/local/texlive/2024/texmf-dist/tex/latex/graphics-def/pdftex.def
File: pdftex.def 2022/09/22 v1.2b Graphics/color driver for pdftex
))
\Gin@req@height=\dimen149
\Gin@req@width=\dimen150
) (/usr/local/texlive/2024/texmf-dist/tex/latex/xcolor/xcolor.sty
Package: xcolor 2023/11/15 v3.01 LaTeX color extensions (UK)
 (/usr/local/texlive/2024/texmf-dist/tex/latex/graphics-cfg/color.cfg
File: color.cfg 2016/01/02 v1.6 sample color configuration
)
Package xcolor Info: Driver file: pdftex.def on input line 274.
 (/usr/local/texlive/2024/texmf-dist/tex/latex/graphics/mathcolor.ltx)
Package xcolor Info: Model `cmy' substituted by `cmy0' on input line 1350.
Package xcolor Info: Model `hsb' substituted by `rgb' on input line 1354.
Package xcolor Info: Model `RGB' extended on input line 1366.
Package xcolor Info: Model `HTML' substituted by `rgb' on input line 1368.
Package xcolor Info: Model `Hsb' substituted by `hsb' on input line 1369.
Package xcolor Info: Model `tHsb' substituted by `hsb' on input line 1370.
Package xcolor Info: Model `HSB' substituted by `hsb' on input line 1371.
Package xcolor Info: Model `Gray' substituted by `gray' on input line 1372.
Package xcolor Info: Model `wave' substituted by `hsb' on input line 1373.
) (/usr/local/texlive/2024/texmf-dist/tex/latex/listings/listings.sty
\lst@mode=\count293
\lst@gtempboxa=\box69
\lst@token=\toks33
\lst@length=\count294
\lst@currlwidth=\dimen151
\lst@column=\count295
\lst@pos=\count296
\lst@lostspace=\dimen152
\lst@width=\dimen153
\lst@newlines=\count297
\lst@lineno=\count298
\lst@maxwidth=\dimen154
 (/usr/local/texlive/2024/texmf-dist/tex/latex/listings/lstpatch.sty
File: lstpatch.sty 2024/02/21 1.10 (Carsten Heinz)
) (/usr/local/texlive/2024/texmf-dist/tex/latex/listings/lstmisc.sty
File: lstmisc.sty 2024/02/21 1.10 (Carsten Heinz)
\c@lstnumber=\count299
\lst@skipnumbers=\count300
\lst@framebox=\box70
) (/usr/local/texlive/2024/texmf-dist/tex/latex/listings/listings.cfg
File: listings.cfg 2024/02/21 1.10 listings configuration
))
Package: listings 2024/02/21 1.10 (Carsten Heinz)
 (/usr/local/texlive/2024/texmf-dist/tex/latex/subfigure/subfigure.sty
Package: subfigure 2002/03/15 v2.1.5 subfigure package
\subfigtopskip=\skip55
\subfigcapskip=\skip56
\subfigcaptopadj=\dimen155
\subfigbottomskip=\skip57
\subfigcapmargin=\dimen156
\subfiglabelskip=\skip58
\c@subfigure=\count301
\c@lofdepth=\count302
\c@subtable=\count303
\c@lotdepth=\count304

****************************************
* Local config file subfigure.cfg used *
****************************************
(/usr/local/texlive/2024/texmf-dist/tex/latex/subfigure/subfigure.cfg)
\subfig@top=\skip59
\subfig@bottom=\skip60
) (/usr/local/texlive/2024/texmf-dist/tex/latex/caption/subcaption.sty
Package: subcaption 2023/07/28 v1.6b Sub-captions (AR)
 (/usr/local/texlive/2024/texmf-dist/tex/latex/caption/caption.sty
Package: caption 2023/08/05 v3.6o Customizing captions (AR)
 (/usr/local/texlive/2024/texmf-dist/tex/latex/caption/caption3.sty
Package: caption3 2023/07/31 v2.4d caption3 kernel (AR)
\caption@tempdima=\dimen157
\captionmargin=\dimen158
\caption@leftmargin=\dimen159
\caption@rightmargin=\dimen160
\caption@width=\dimen161
\caption@indent=\dimen162
\caption@parindent=\dimen163
\caption@hangindent=\dimen164
Package caption Info: Unknown document class (or package),
(caption)             standard defaults will be used.
Package caption Info: \@makecaption = \long macro:#1#2->\par \vskip \abovecaptionskip \begingroup \small \rmfamily \sbox \@tempboxa {\let \\\heading@cr \@make@capt@title {#1}{#2}}\@ifdim {\wd \@tempboxa >\hsize }{\begingroup \samepage \flushing \let \footnote \@footnotemark@gobble \@make@capt@title {#1}{#2}\par \endgroup }{\global \@minipagefalse \hb@xt@ \hsize {\hfil \unhbox \@tempboxa \hfil }}\endgroup \vskip \belowcaptionskip  on input line 1175.
)

Package caption Warning: Unknown document class (or package),
(caption)                standard defaults will be used.
See the caption package documentation for explanation.

\c@caption@flags=\count305
\c@continuedfloat=\count306
Package caption Info: listings package is loaded.
Package caption Info: subfigure package is loaded.
)
LaTeX Info: Redefining \subref on input line 189.
Package subcaption Info: The counter `subfigure' was already defined by
(subcaption)             an unknown document class or package on input line 238.
Package subcaption Info: The counter `subtable' was already defined by
(subcaption)             an unknown document class or package on input line 238.
) (/usr/local/texlive/2024/texmf-dist/tex/latex/algorithms/algorithm.sty
Package: algorithm 2009/08/24 v0.1 Document Style `algorithm' - floating environment
 (/usr/local/texlive/2024/texmf-dist/tex/latex/float/float.sty
Package: float 2001/11/08 v1.3d Float enhancements (AL)
\c@float@type=\count307
\float@exts=\toks34
\float@box=\box71
\@float@everytoks=\toks35
\@floatcapt=\box72
) (/usr/local/texlive/2024/texmf-dist/tex/latex/base/ifthen.sty
Package: ifthen 2022/04/13 v1.1d Standard LaTeX ifthen package (DPC)
)
\@float@every@algorithm=\toks36
\c@algorithm=\count308
) (/usr/local/texlive/2024/texmf-dist/tex/latex/algorithmicx/algpseudocode.sty
Package: algpseudocode 
 (/usr/local/texlive/2024/texmf-dist/tex/latex/algorithmicx/algorithmicx.sty
Package: algorithmicx 2005/04/27 v1.2 Algorithmicx

Document Style algorithmicx 1.2 - a greatly improved `algorithmic' style
\c@ALG@line=\count309
\c@ALG@rem=\count310
\c@ALG@nested=\count311
\ALG@tlm=\skip61
\ALG@thistlm=\skip62
\c@ALG@Lnr=\count312
\c@ALG@blocknr=\count313
\c@ALG@storecount=\count314
\c@ALG@tmpcounter=\count315
\ALG@tmplength=\skip63
)
Document Style - pseudocode environments for use with the `algorithmicx' style
) (/usr/local/texlive/2024/texmf-dist/tex/latex/cprotect/cprotect.sty
Package: cprotect 2011/01/27 v1.0e (Bruno Le Floch)
 (/usr/local/texlive/2024/texmf-dist/tex/latex/bigfoot/suffix.sty
Package: suffix 2006/07/15 1.5a Variant command support
)
\CPT@WriteOut=\write4
\c@CPT@WriteCount=\count316
\c@CPT@numB=\count317
\CPT@commandatend@toks=\toks37
) (/usr/local/texlive/2024/texmf-dist/tex/latex/multirow/multirow.sty
Package: multirow 2021/03/15 v2.8 Span multiple rows of a table
\multirow@colwidth=\skip64
\multirow@cntb=\count318
\multirow@dima=\skip65
\bigstrutjot=\dimen165
) (/usr/local/texlive/2024/texmf-dist/tex/latex/tools/array.sty
Package: array 2023/10/16 v2.5g Tabular extension package (FMi)
\col@sep=\dimen166
\ar@mcellbox=\box73
\extrarowheight=\dimen167
\NC@list=\toks38
\extratabsurround=\skip66
\backup@length=\skip67
\ar@cellbox=\box74
) (/usr/local/texlive/2024/texmf-dist/tex/latex/booktabs/booktabs.sty
Package: booktabs 2020/01/12 v1.61803398 Publication quality tables
\heavyrulewidth=\dimen168
\lightrulewidth=\dimen169
\cmidrulewidth=\dimen170
\belowrulesep=\dimen171
\belowbottomsep=\dimen172
\aboverulesep=\dimen173
\abovetopsep=\dimen174
\cmidrulesep=\dimen175
\cmidrulekern=\dimen176
\defaultaddspace=\dimen177
\@cmidla=\count319
\@cmidlb=\count320
\@aboverulesep=\dimen178
\@belowrulesep=\dimen179
\@thisruleclass=\count321
\@lastruleclass=\count322
\@thisrulewidth=\dimen180
) (/usr/local/texlive/2024/texmf-dist/tex/latex/pgf/frontendlayer/tikz.sty (/usr/local/texlive/2024/texmf-dist/tex/latex/pgf/basiclayer/pgf.sty (/usr/local/texlive/2024/texmf-dist/tex/latex/pgf/utilities/pgfrcs.sty (/usr/local/texlive/2024/texmf-dist/tex/generic/pgf/utilities/pgfutil-common.tex
\pgfutil@everybye=\toks39
\pgfutil@tempdima=\dimen181
\pgfutil@tempdimb=\dimen182
) (/usr/local/texlive/2024/texmf-dist/tex/generic/pgf/utilities/pgfutil-latex.def
\pgfutil@abb=\box75
) (/usr/local/texlive/2024/texmf-dist/tex/generic/pgf/utilities/pgfrcs.code.tex (/usr/local/texlive/2024/texmf-dist/tex/generic/pgf/pgf.revision.tex)
Package: pgfrcs 2023-01-15 v3.1.10 (3.1.10)
))
Package: pgf 2023-01-15 v3.1.10 (3.1.10)
 (/usr/local/texlive/2024/texmf-dist/tex/latex/pgf/basiclayer/pgfcore.sty (/usr/local/texlive/2024/texmf-dist/tex/latex/pgf/systemlayer/pgfsys.sty (/usr/local/texlive/2024/texmf-dist/tex/generic/pgf/systemlayer/pgfsys.code.tex
Package: pgfsys 2023-01-15 v3.1.10 (3.1.10)
 (/usr/local/texlive/2024/texmf-dist/tex/generic/pgf/utilities/pgfkeys.code.tex
\pgfkeys@pathtoks=\toks40
\pgfkeys@temptoks=\toks41
 (/usr/local/texlive/2024/texmf-dist/tex/generic/pgf/utilities/pgfkeyslibraryfiltered.code.tex
\pgfkeys@tmptoks=\toks42
))
\pgf@x=\dimen183
\pgf@y=\dimen184
\pgf@xa=\dimen185
\pgf@ya=\dimen186
\pgf@xb=\dimen187
\pgf@yb=\dimen188
\pgf@xc=\dimen189
\pgf@yc=\dimen190
\pgf@xd=\dimen191
\pgf@yd=\dimen192
\w@pgf@writea=\write5
\r@pgf@reada=\read2
\c@pgf@counta=\count323
\c@pgf@countb=\count324
\c@pgf@countc=\count325
\c@pgf@countd=\count326
\t@pgf@toka=\toks43
\t@pgf@tokb=\toks44
\t@pgf@tokc=\toks45
\pgf@sys@id@count=\count327
 (/usr/local/texlive/2024/texmf-dist/tex/generic/pgf/systemlayer/pgf.cfg
File: pgf.cfg 2023-01-15 v3.1.10 (3.1.10)
)
Driver file for pgf: pgfsys-pdftex.def
 (/usr/local/texlive/2024/texmf-dist/tex/generic/pgf/systemlayer/pgfsys-pdftex.def
File: pgfsys-pdftex.def 2023-01-15 v3.1.10 (3.1.10)
 (/usr/local/texlive/2024/texmf-dist/tex/generic/pgf/systemlayer/pgfsys-common-pdf.def
File: pgfsys-common-pdf.def 2023-01-15 v3.1.10 (3.1.10)
))) (/usr/local/texlive/2024/texmf-dist/tex/generic/pgf/systemlayer/pgfsyssoftpath.code.tex
File: pgfsyssoftpath.code.tex 2023-01-15 v3.1.10 (3.1.10)
\pgfsyssoftpath@smallbuffer@items=\count328
\pgfsyssoftpath@bigbuffer@items=\count329
) (/usr/local/texlive/2024/texmf-dist/tex/generic/pgf/systemlayer/pgfsysprotocol.code.tex
File: pgfsysprotocol.code.tex 2023-01-15 v3.1.10 (3.1.10)
)) (/usr/local/texlive/2024/texmf-dist/tex/generic/pgf/basiclayer/pgfcore.code.tex
Package: pgfcore 2023-01-15 v3.1.10 (3.1.10)
 (/usr/local/texlive/2024/texmf-dist/tex/generic/pgf/math/pgfmath.code.tex (/usr/local/texlive/2024/texmf-dist/tex/generic/pgf/math/pgfmathutil.code.tex) (/usr/local/texlive/2024/texmf-dist/tex/generic/pgf/math/pgfmathparser.code.tex
\pgfmath@dimen=\dimen193
\pgfmath@count=\count330
\pgfmath@box=\box76
\pgfmath@toks=\toks46
\pgfmath@stack@operand=\toks47
\pgfmath@stack@operation=\toks48
) (/usr/local/texlive/2024/texmf-dist/tex/generic/pgf/math/pgfmathfunctions.code.tex) (/usr/local/texlive/2024/texmf-dist/tex/generic/pgf/math/pgfmathfunctions.basic.code.tex) (/usr/local/texlive/2024/texmf-dist/tex/generic/pgf/math/pgfmathfunctions.trigonometric.code.tex) (/usr/local/texlive/2024/texmf-dist/tex/generic/pgf/math/pgfmathfunctions.random.code.tex) (/usr/local/texlive/2024/texmf-dist/tex/generic/pgf/math/pgfmathfunctions.comparison.code.tex) (/usr/local/texlive/2024/texmf-dist/tex/generic/pgf/math/pgfmathfunctions.base.code.tex) (/usr/local/texlive/2024/texmf-dist/tex/generic/pgf/math/pgfmathfunctions.round.code.tex) (/usr/local/texlive/2024/texmf-dist/tex/generic/pgf/math/pgfmathfunctions.misc.code.tex) (/usr/local/texlive/2024/texmf-dist/tex/generic/pgf/math/pgfmathfunctions.integerarithmetics.code.tex) (/usr/local/texlive/2024/texmf-dist/tex/generic/pgf/math/pgfmathcalc.code.tex) (/usr/local/texlive/2024/texmf-dist/tex/generic/pgf/math/pgfmathfloat.code.tex
\c@pgfmathroundto@lastzeros=\count331
)) (/usr/local/texlive/2024/texmf-dist/tex/generic/pgf/math/pgfint.code.tex) (/usr/local/texlive/2024/texmf-dist/tex/generic/pgf/basiclayer/pgfcorepoints.code.tex
File: pgfcorepoints.code.tex 2023-01-15 v3.1.10 (3.1.10)
\pgf@picminx=\dimen194
\pgf@picmaxx=\dimen195
\pgf@picminy=\dimen196
\pgf@picmaxy=\dimen197
\pgf@pathminx=\dimen198
\pgf@pathmaxx=\dimen199
\pgf@pathminy=\dimen256
\pgf@pathmaxy=\dimen257
\pgf@xx=\dimen258
\pgf@xy=\dimen259
\pgf@yx=\dimen260
\pgf@yy=\dimen261
\pgf@zx=\dimen262
\pgf@zy=\dimen263
) (/usr/local/texlive/2024/texmf-dist/tex/generic/pgf/basiclayer/pgfcorepathconstruct.code.tex
File: pgfcorepathconstruct.code.tex 2023-01-15 v3.1.10 (3.1.10)
\pgf@path@lastx=\dimen264
\pgf@path@lasty=\dimen265
) (/usr/local/texlive/2024/texmf-dist/tex/generic/pgf/basiclayer/pgfcorepathusage.code.tex
File: pgfcorepathusage.code.tex 2023-01-15 v3.1.10 (3.1.10)
\pgf@shorten@end@additional=\dimen266
\pgf@shorten@start@additional=\dimen267
) (/usr/local/texlive/2024/texmf-dist/tex/generic/pgf/basiclayer/pgfcorescopes.code.tex
File: pgfcorescopes.code.tex 2023-01-15 v3.1.10 (3.1.10)
\pgfpic=\box77
\pgf@hbox=\box78
\pgf@layerbox@main=\box79
\pgf@picture@serial@count=\count332
) (/usr/local/texlive/2024/texmf-dist/tex/generic/pgf/basiclayer/pgfcoregraphicstate.code.tex
File: pgfcoregraphicstate.code.tex 2023-01-15 v3.1.10 (3.1.10)
\pgflinewidth=\dimen268
) (/usr/local/texlive/2024/texmf-dist/tex/generic/pgf/basiclayer/pgfcoretransformations.code.tex
File: pgfcoretransformations.code.tex 2023-01-15 v3.1.10 (3.1.10)
\pgf@pt@x=\dimen269
\pgf@pt@y=\dimen270
\pgf@pt@temp=\dimen271
) (/usr/local/texlive/2024/texmf-dist/tex/generic/pgf/basiclayer/pgfcorequick.code.tex
File: pgfcorequick.code.tex 2023-01-15 v3.1.10 (3.1.10)
) (/usr/local/texlive/2024/texmf-dist/tex/generic/pgf/basiclayer/pgfcoreobjects.code.tex
File: pgfcoreobjects.code.tex 2023-01-15 v3.1.10 (3.1.10)
) (/usr/local/texlive/2024/texmf-dist/tex/generic/pgf/basiclayer/pgfcorepathprocessing.code.tex
File: pgfcorepathprocessing.code.tex 2023-01-15 v3.1.10 (3.1.10)
) (/usr/local/texlive/2024/texmf-dist/tex/generic/pgf/basiclayer/pgfcorearrows.code.tex
File: pgfcorearrows.code.tex 2023-01-15 v3.1.10 (3.1.10)
\pgfarrowsep=\dimen272
) (/usr/local/texlive/2024/texmf-dist/tex/generic/pgf/basiclayer/pgfcoreshade.code.tex
File: pgfcoreshade.code.tex 2023-01-15 v3.1.10 (3.1.10)
\pgf@max=\dimen273
\pgf@sys@shading@range@num=\count333
\pgf@shadingcount=\count334
) (/usr/local/texlive/2024/texmf-dist/tex/generic/pgf/basiclayer/pgfcoreimage.code.tex
File: pgfcoreimage.code.tex 2023-01-15 v3.1.10 (3.1.10)
) (/usr/local/texlive/2024/texmf-dist/tex/generic/pgf/basiclayer/pgfcoreexternal.code.tex
File: pgfcoreexternal.code.tex 2023-01-15 v3.1.10 (3.1.10)
\pgfexternal@startupbox=\box80
) (/usr/local/texlive/2024/texmf-dist/tex/generic/pgf/basiclayer/pgfcorelayers.code.tex
File: pgfcorelayers.code.tex 2023-01-15 v3.1.10 (3.1.10)
) (/usr/local/texlive/2024/texmf-dist/tex/generic/pgf/basiclayer/pgfcoretransparency.code.tex
File: pgfcoretransparency.code.tex 2023-01-15 v3.1.10 (3.1.10)
) (/usr/local/texlive/2024/texmf-dist/tex/generic/pgf/basiclayer/pgfcorepatterns.code.tex
File: pgfcorepatterns.code.tex 2023-01-15 v3.1.10 (3.1.10)
) (/usr/local/texlive/2024/texmf-dist/tex/generic/pgf/basiclayer/pgfcorerdf.code.tex
File: pgfcorerdf.code.tex 2023-01-15 v3.1.10 (3.1.10)
))) (/usr/local/texlive/2024/texmf-dist/tex/generic/pgf/modules/pgfmoduleshapes.code.tex
File: pgfmoduleshapes.code.tex 2023-01-15 v3.1.10 (3.1.10)
\pgfnodeparttextbox=\box81
) (/usr/local/texlive/2024/texmf-dist/tex/generic/pgf/modules/pgfmoduleplot.code.tex
File: pgfmoduleplot.code.tex 2023-01-15 v3.1.10 (3.1.10)
) (/usr/local/texlive/2024/texmf-dist/tex/latex/pgf/compatibility/pgfcomp-version-0-65.sty
Package: pgfcomp-version-0-65 2023-01-15 v3.1.10 (3.1.10)
\pgf@nodesepstart=\dimen274
\pgf@nodesepend=\dimen275
) (/usr/local/texlive/2024/texmf-dist/tex/latex/pgf/compatibility/pgfcomp-version-1-18.sty
Package: pgfcomp-version-1-18 2023-01-15 v3.1.10 (3.1.10)
)) (/usr/local/texlive/2024/texmf-dist/tex/latex/pgf/utilities/pgffor.sty (/usr/local/texlive/2024/texmf-dist/tex/latex/pgf/utilities/pgfkeys.sty (/usr/local/texlive/2024/texmf-dist/tex/generic/pgf/utilities/pgfkeys.code.tex)) (/usr/local/texlive/2024/texmf-dist/tex/latex/pgf/math/pgfmath.sty (/usr/local/texlive/2024/texmf-dist/tex/generic/pgf/math/pgfmath.code.tex)) (/usr/local/texlive/2024/texmf-dist/tex/generic/pgf/utilities/pgffor.code.tex
Package: pgffor 2023-01-15 v3.1.10 (3.1.10)
\pgffor@iter=\dimen276
\pgffor@skip=\dimen277
\pgffor@stack=\toks49
\pgffor@toks=\toks50
)) (/usr/local/texlive/2024/texmf-dist/tex/generic/pgf/frontendlayer/tikz/tikz.code.tex
Package: tikz 2023-01-15 v3.1.10 (3.1.10)
 (/usr/local/texlive/2024/texmf-dist/tex/generic/pgf/libraries/pgflibraryplothandlers.code.tex
File: pgflibraryplothandlers.code.tex 2023-01-15 v3.1.10 (3.1.10)
\pgf@plot@mark@count=\count335
\pgfplotmarksize=\dimen278
)
\tikz@lastx=\dimen279
\tikz@lasty=\dimen280
\tikz@lastxsaved=\dimen281
\tikz@lastysaved=\dimen282
\tikz@lastmovetox=\dimen283
\tikz@lastmovetoy=\dimen284
\tikzleveldistance=\dimen285
\tikzsiblingdistance=\dimen286
\tikz@figbox=\box82
\tikz@figbox@bg=\box83
\tikz@tempbox=\box84
\tikz@tempbox@bg=\box85
\tikztreelevel=\count336
\tikznumberofchildren=\count337
\tikznumberofcurrentchild=\count338
\tikz@fig@count=\count339
 (/usr/local/texlive/2024/texmf-dist/tex/generic/pgf/modules/pgfmodulematrix.code.tex
File: pgfmodulematrix.code.tex 2023-01-15 v3.1.10 (3.1.10)
\pgfmatrixcurrentrow=\count340
\pgfmatrixcurrentcolumn=\count341
\pgf@matrix@numberofcolumns=\count342
)
\tikz@expandcount=\count343
 (/usr/local/texlive/2024/texmf-dist/tex/generic/pgf/frontendlayer/tikz/libraries/tikzlibrarytopaths.code.tex
File: tikzlibrarytopaths.code.tex 2023-01-15 v3.1.10 (3.1.10)
))) (/usr/local/texlive/2024/texmf-dist/tex/latex/hyperref/hyperref.sty
Package: hyperref 2024-01-20 v7.01h Hypertext links for LaTeX
 (/usr/local/texlive/2024/texmf-dist/tex/generic/iftex/iftex.sty
Package: iftex 2022/02/03 v1.0f TeX engine tests
) (/usr/local/texlive/2024/texmf-dist/tex/latex/kvsetkeys/kvsetkeys.sty
Package: kvsetkeys 2022-10-05 v1.19 Key value parser (HO)
) (/usr/local/texlive/2024/texmf-dist/tex/generic/kvdefinekeys/kvdefinekeys.sty
Package: kvdefinekeys 2019-12-19 v1.6 Define keys (HO)
) (/usr/local/texlive/2024/texmf-dist/tex/generic/pdfescape/pdfescape.sty
Package: pdfescape 2019/12/09 v1.15 Implements pdfTeX's escape features (HO)
 (/usr/local/texlive/2024/texmf-dist/tex/generic/ltxcmds/ltxcmds.sty
Package: ltxcmds 2023-12-04 v1.26 LaTeX kernel commands for general use (HO)
) (/usr/local/texlive/2024/texmf-dist/tex/generic/pdftexcmds/pdftexcmds.sty
Package: pdftexcmds 2020-06-27 v0.33 Utility functions of pdfTeX for LuaTeX (HO)
 (/usr/local/texlive/2024/texmf-dist/tex/generic/infwarerr/infwarerr.sty
Package: infwarerr 2019/12/03 v1.5 Providing info/warning/error messages (HO)
)
Package pdftexcmds Info: \pdf@primitive is available.
Package pdftexcmds Info: \pdf@ifprimitive is available.
Package pdftexcmds Info: \pdfdraftmode found.
)) (/usr/local/texlive/2024/texmf-dist/tex/latex/hycolor/hycolor.sty
Package: hycolor 2020-01-27 v1.10 Color options for hyperref/bookmark (HO)
) (/usr/local/texlive/2024/texmf-dist/tex/latex/auxhook/auxhook.sty
Package: auxhook 2019-12-17 v1.6 Hooks for auxiliary files (HO)
) (/usr/local/texlive/2024/texmf-dist/tex/latex/hyperref/nameref.sty
Package: nameref 2023-11-26 v2.56 Cross-referencing by name of section
 (/usr/local/texlive/2024/texmf-dist/tex/latex/refcount/refcount.sty
Package: refcount 2019/12/15 v3.6 Data extraction from label references (HO)
) (/usr/local/texlive/2024/texmf-dist/tex/generic/gettitlestring/gettitlestring.sty
Package: gettitlestring 2019/12/15 v1.6 Cleanup title references (HO)
 (/usr/local/texlive/2024/texmf-dist/tex/latex/kvoptions/kvoptions.sty
Package: kvoptions 2022-06-15 v3.15 Key value format for package options (HO)
))

Package nameref Warning: The definition of \label has changed! 
(nameref)                Check your packages! 
(nameref)                Replacing it with the kernel definition on input line 149.

\c@section@level=\count344
) (/usr/local/texlive/2024/texmf-dist/tex/latex/etoolbox/etoolbox.sty
Package: etoolbox 2020/10/05 v2.5k e-TeX tools for LaTeX (JAW)
\etb@tempcnta=\count345
)
\@linkdim=\dimen287
\Hy@linkcounter=\count346
\Hy@pagecounter=\count347
 (/usr/local/texlive/2024/texmf-dist/tex/latex/hyperref/pd1enc.def
File: pd1enc.def 2024-01-20 v7.01h Hyperref: PDFDocEncoding definition (HO)
Now handling font encoding PD1 ...
... no UTF-8 mapping file for font encoding PD1
) (/usr/local/texlive/2024/texmf-dist/tex/generic/intcalc/intcalc.sty
Package: intcalc 2019/12/15 v1.3 Expandable calculations with integers (HO)
)
\Hy@SavedSpaceFactor=\count348
 (/usr/local/texlive/2024/texmf-dist/tex/latex/hyperref/puenc.def
File: puenc.def 2024-01-20 v7.01h Hyperref: PDF Unicode definition (HO)
Now handling font encoding PU ...
... no UTF-8 mapping file for font encoding PU
)
Package hyperref Info: Hyper figures OFF on input line 4179.
Package hyperref Info: Link nesting OFF on input line 4184.
Package hyperref Info: Hyper index ON on input line 4187.
Package hyperref Info: Plain pages OFF on input line 4194.
Package hyperref Info: Backreferencing OFF on input line 4199.
Package hyperref Info: Implicit mode ON; LaTeX internals redefined.
Package hyperref Info: Bookmarks ON on input line 4446.
LaTeX Info: Redefining \href on input line 4695.
\c@Hy@tempcnt=\count349
LaTeX Info: Redefining \url on input line 4784.
\XeTeXLinkMargin=\dimen288
 (/usr/local/texlive/2024/texmf-dist/tex/generic/bitset/bitset.sty
Package: bitset 2019/12/09 v1.3 Handle bit-vector datatype (HO)
 (/usr/local/texlive/2024/texmf-dist/tex/generic/bigintcalc/bigintcalc.sty
Package: bigintcalc 2019/12/15 v1.5 Expandable calculations on big integers (HO)
))
\Fld@menulength=\count350
\Field@Width=\dimen289
\Fld@charsize=\dimen290
Package hyperref Info: Hyper figures OFF on input line 6063.
Package hyperref Info: Link nesting OFF on input line 6068.
Package hyperref Info: Hyper index ON on input line 6071.
Package hyperref Info: backreferencing OFF on input line 6078.
Package hyperref Info: Link coloring OFF on input line 6083.
Package hyperref Info: Link coloring with OCG OFF on input line 6088.
Package hyperref Info: PDF/A mode OFF on input line 6093.
 (/usr/local/texlive/2024/texmf-dist/tex/latex/base/atbegshi-ltx.sty
Package: atbegshi-ltx 2021/01/10 v1.0c Emulation of the original atbegshi
package with kernel methods
)
\Hy@abspage=\count351
\c@Item=\count352
\c@Hfootnote=\count353
)
Package hyperref Info: Driver (autodetected): hpdftex.
 (/usr/local/texlive/2024/texmf-dist/tex/latex/hyperref/hpdftex.def
File: hpdftex.def 2024-01-20 v7.01h Hyperref driver for pdfTeX
 (/usr/local/texlive/2024/texmf-dist/tex/latex/base/atveryend-ltx.sty
Package: atveryend-ltx 2020/08/19 v1.0a Emulation of the original atveryend package
with kernel methods
)
\Fld@listcount=\count354
\c@bookmark@seq@number=\count355
 (/usr/local/texlive/2024/texmf-dist/tex/latex/rerunfilecheck/rerunfilecheck.sty
Package: rerunfilecheck 2022-07-10 v1.10 Rerun checks for auxiliary files (HO)
 (/usr/local/texlive/2024/texmf-dist/tex/generic/uniquecounter/uniquecounter.sty
Package: uniquecounter 2019/12/15 v1.4 Provide unlimited unique counter (HO)
)
Package uniquecounter Info: New unique counter `rerunfilecheck' on input line 285.
)
\Hy@SectionHShift=\skip68
) (/usr/local/texlive/2024/texmf-dist/tex/latex/cleveref/cleveref.sty
Package: cleveref 2018/03/27 v0.21.4 Intelligent cross-referencing
Package cleveref Info: `hyperref' support loaded on input line 2370.
LaTeX Info: Redefining \cref on input line 2370.
LaTeX Info: Redefining \Cref on input line 2370.
LaTeX Info: Redefining \crefrange on input line 2370.
LaTeX Info: Redefining \Crefrange on input line 2370.
LaTeX Info: Redefining \cpageref on input line 2370.
LaTeX Info: Redefining \Cpageref on input line 2370.
LaTeX Info: Redefining \cpagerefrange on input line 2370.
LaTeX Info: Redefining \Cpagerefrange on input line 2370.
LaTeX Info: Redefining \labelcref on input line 2370.
LaTeX Info: Redefining \labelcpageref on input line 2370.
Package cleveref Info: `algorithmicx' support loaded on input line 3120.
Package cleveref Info: `listings' support loaded on input line 3131.
)
Package hyperref Info: Option `colorlinks' set `true' on input line 85.
Package hyperref Info: Option `breaklinks' set `true' on input line 85.
Class revtex4-1 Info: Unrecognized array package. Please update this document class! (Proceeding with fingers crossed.) on input line 94.
Class revtex4-1 Info: cite was not loaded (OK!) on input line 94.
Class revtex4-1 Info: mcite was not loaded (OK!) on input line 94.
Class revtex4-1 Info: multicol was not loaded (OK!) on input line 94.
 (out/Project_1.aux)
\openout1 = `Project_1.aux'.

LaTeX Font Info:    Checking defaults for OML/cmm/m/it on input line 94.
LaTeX Font Info:    ... okay on input line 94.
LaTeX Font Info:    Checking defaults for OMS/cmsy/m/n on input line 94.
LaTeX Font Info:    ... okay on input line 94.
LaTeX Font Info:    Checking defaults for OT1/cmr/m/n on input line 94.
LaTeX Font Info:    ... okay on input line 94.
LaTeX Font Info:    Checking defaults for T1/cmr/m/n on input line 94.
LaTeX Font Info:    ... okay on input line 94.
LaTeX Font Info:    Checking defaults for TS1/cmr/m/n on input line 94.
LaTeX Font Info:    ... okay on input line 94.
LaTeX Font Info:    Checking defaults for OMX/cmex/m/n on input line 94.
LaTeX Font Info:    ... okay on input line 94.
LaTeX Font Info:    Checking defaults for U/cmr/m/n on input line 94.
LaTeX Font Info:    ... okay on input line 94.
LaTeX Font Info:    Checking defaults for PD1/pdf/m/n on input line 94.
LaTeX Font Info:    ... okay on input line 94.
LaTeX Font Info:    Checking defaults for PU/pdf/m/n on input line 94.
LaTeX Font Info:    ... okay on input line 94.
<<<<<<< HEAD
 (c:/texlive/2023/texmf-dist/tex/context/base/mkii/supp-pdf.mkii
=======
 (/usr/local/texlive/2024/texmf-dist/tex/context/base/mkii/supp-pdf.mkii
>>>>>>> 1dbc0e63
[Loading MPS to PDF converter (version 2006.09.02).]
\scratchcounter=\count356
\scratchdimen=\dimen291
\scratchbox=\box86
\nofMPsegments=\count357
\nofMParguments=\count358
\everyMPshowfont=\toks51
\MPscratchCnt=\count359
\MPscratchDim=\dimen292
\MPnumerator=\count360
\makeMPintoPDFobject=\count361
\everyMPtoPDFconversion=\toks52
) (/usr/local/texlive/2024/texmf-dist/tex/latex/epstopdf-pkg/epstopdf-base.sty
Package: epstopdf-base 2020-01-24 v2.11 Base part for package epstopdf
Package epstopdf-base Info: Redefining graphics rule for `.eps' on input line 485.
 (/usr/local/texlive/2024/texmf-dist/tex/latex/latexconfig/epstopdf-sys.cfg
File: epstopdf-sys.cfg 2010/07/13 v1.3 Configuration of (r)epstopdf for TeX Live
))
\c@lstlisting=\count362
Package caption Info: Begin \AtBeginDocument code.
Package caption Info: float package is loaded.
Package caption Info: hyperref package is loaded.
Package caption Info: End \AtBeginDocument code.
Package hyperref Info: Link coloring ON on input line 94.
 (out/Project_1.out) (out/Project_1.out)
\@outlinefile=\write6
\openout6 = `Project_1.out'.

Class revtex4-1 Info: Taking \maketitle back from hyperref on input line 94.
\openout3 = `Project_1Notes.bib'.

LaTeX Font Info:    Trying to load font information for U+msa on input line 104.
 (/usr/local/texlive/2024/texmf-dist/tex/latex/amsfonts/umsa.fd
File: umsa.fd 2013/01/14 v3.01 AMS symbols A
)
LaTeX Font Info:    Trying to load font information for U+msb on input line 104.
 (/usr/local/texlive/2024/texmf-dist/tex/latex/amsfonts/umsb.fd
File: umsb.fd 2013/01/14 v3.01 AMS symbols B
)
Underfull \hbox (badness 6608) in paragraph at lines 145--146
[]\OT1/cmr/m/n/10 Given a dataset con-sist-ing of $\OML/cmm/m/it/10 n$ \OT1/cmr/m/n/10 data points
 []

<<<<<<< HEAD
[1{c:/texlive/2023/texmf-var/fonts/map/pdftex/updmap/pdftex.map}]
=======
[1{/usr/local/texlive/2024/texmf-var/fonts/map/pdftex/updmap/pdftex.map}]
>>>>>>> 1dbc0e63
Underfull \hbox (badness 1005) in paragraph at lines 183--185
\OT1/cmr/m/n/10 that min-i-mize the sum of squared er-rors. In ap-
 []

[2] [3] [4]
<../figs/a_Franke_surf.pdf, id=235, 578.16pt x 433.62pt>
File: ../figs/a_Franke_surf.pdf Graphic file (type pdf)
<use ../figs/a_Franke_surf.pdf>
Package pdftex.def Info: ../figs/a_Franke_surf.pdf  used on input line 313.
(pdftex.def)             Requested size: 246.0pt x 212.04831pt.
 [5 <../figs/a_Franke_surf.pdf>]
<../figs/a_error_scaled_vs_raw.pdf, id=264, 722.7pt x 433.62pt>
File: ../figs/a_error_scaled_vs_raw.pdf Graphic file (type pdf)
<use ../figs/a_error_scaled_vs_raw.pdf>
<<<<<<< HEAD
Package pdftex.def Info: ../figs/a_error_scaled_vs_raw.pdf  used on input line 478.
=======
Package pdftex.def Info: ../figs/a_error_scaled_vs_raw.pdf  used on input line 471.
>>>>>>> 1dbc0e63
(pdftex.def)             Requested size: 484.49844pt x 290.70253pt.
<../figs/a_beta_scaled_vs_raw.pdf, id=265, 722.7pt x 433.62pt>
File: ../figs/a_beta_scaled_vs_raw.pdf Graphic file (type pdf)
<use ../figs/a_beta_scaled_vs_raw.pdf>
<<<<<<< HEAD
Package pdftex.def Info: ../figs/a_beta_scaled_vs_raw.pdf  used on input line 486.
=======
Package pdftex.def Info: ../figs/a_beta_scaled_vs_raw.pdf  used on input line 479.
>>>>>>> 1dbc0e63
(pdftex.def)             Requested size: 458.99689pt x 275.39857pt.
<../figs/b_MSE_R2.pdf, id=266, 867.24pt x 722.7pt>
File: ../figs/b_MSE_R2.pdf Graphic file (type pdf)
<use ../figs/b_MSE_R2.pdf>
<<<<<<< HEAD
Package pdftex.def Info: ../figs/b_MSE_R2.pdf  used on input line 494.
=======
Package pdftex.def Info: ../figs/b_MSE_R2.pdf  used on input line 487.
>>>>>>> 1dbc0e63
(pdftex.def)             Requested size: 510.0pt x 424.99983pt.
<../figs/c_MSE_R2.pdf, id=267, 867.24pt x 722.7pt>
File: ../figs/c_MSE_R2.pdf Graphic file (type pdf)
<use ../figs/c_MSE_R2.pdf>
<<<<<<< HEAD
Package pdftex.def Info: ../figs/c_MSE_R2.pdf  used on input line 502.
(pdftex.def)             Requested size: 510.0pt x 424.99983pt.
 (out/Project_1.bbl) [6] [7 <../figs/a_error_scaled_vs_raw.pdf> <../figs/a_beta_scaled_vs_raw.pdf>] [8 <../figs/b_MSE_R2.pdf>] [9 <../figs/c_MSE_R2.pdf>] [10] [11] (out/Project_1.aux)
=======
Package pdftex.def Info: ../figs/c_MSE_R2.pdf  used on input line 495.
(pdftex.def)             Requested size: 510.0pt x 424.99983pt.
 (out/Project_1.bbl) [6] [7 <../figs/a_error_scaled_vs_raw.pdf> <../figs/a_beta_scaled_vs_raw.pdf>] [8 <../figs/b_MSE_R2.pdf>] [9 <../figs/c_MSE_R2.pdf>] [10] [11] (out/Project_1.aux)
 ***********
LaTeX2e <2023-11-01> patch level 1
L3 programming layer <2024-02-20>
 ***********
>>>>>>> 1dbc0e63
Package rerunfilecheck Info: File `Project_1.out' has not changed.
(rerunfilecheck)             Checksum: 3DF7AE6C2C94BD5D5E8A57CB919AE57C;5532.
 ) 
Here is how much of TeX's memory you used:
<<<<<<< HEAD
 28298 strings out of 476025
 513651 string characters out of 5794015
 1897382 words of memory out of 5000000
 48219 multiletter control sequences out of 15000+600000
 523247 words of font info for 72 fonts, out of 8000000 for 9000
 1141 hyphenation exceptions out of 8191
 84i,19n,80p,1450b,530s stack positions out of 10000i,1000n,20000p,200000b,200000s
<c:/texlive/2023/texmf-dist/fonts/type1/public/amsfonts/cm/cmbx10.pfb><c:/texlive/2023/texmf-dist/fonts/type1/public/amsfonts/cm/cmbx12.pfb><c:/texlive/2023/texmf-dist/fonts/type1/public/amsfonts/cm/cmbx6.pfb><c:/texlive/2023/texmf-dist/fonts/type1/public/amsfonts/cm/cmbx7.pfb><c:/texlive/2023/texmf-dist/fonts/type1/public/amsfonts/cm/cmbx9.pfb><c:/texlive/2023/texmf-dist/fonts/type1/public/amsfonts/cm/cmex10.pfb><c:/texlive/2023/texmf-dist/fonts/type1/public/amsfonts/cm/cmmi10.pfb><c:/texlive/2023/texmf-dist/fonts/type1/public/amsfonts/cm/cmmi12.pfb><c:/texlive/2023/texmf-dist/fonts/type1/public/amsfonts/cm/cmmi7.pfb><c:/texlive/2023/texmf-dist/fonts/type1/public/amsfonts/cm/cmmi9.pfb><c:/texlive/2023/texmf-dist/fonts/type1/public/amsfonts/cm/cmmib10.pfb><c:/texlive/2023/texmf-dist/fonts/type1/public/amsfonts/cmextra/cmmib9.pfb><c:/texlive/2023/texmf-dist/fonts/type1/public/amsfonts/cm/cmr10.pfb><c:/texlive/2023/texmf-dist/fonts/type1/public/amsfonts/cm/cmr12.pfb><c:/texlive/2023/texmf-dist/fonts/type1/public/amsfonts/cm/cmr17.pfb><c:/texlive/2023/texmf-dist/fonts/type1/public/amsfonts/cm/cmr7.pfb><c:/texlive/2023/texmf-dist/fonts/type1/public/amsfonts/cm/cmr8.pfb><c:/texlive/2023/texmf-dist/fonts/type1/public/amsfonts/cm/cmr9.pfb><c:/texlive/2023/texmf-dist/fonts/type1/public/amsfonts/cm/cmsy10.pfb><c:/texlive/2023/texmf-dist/fonts/type1/public/amsfonts/cm/cmsy7.pfb><c:/texlive/2023/texmf-dist/fonts/type1/public/amsfonts/cm/cmsy9.pfb><c:/texlive/2023/texmf-dist/fonts/type1/public/amsfonts/cm/cmti9.pfb><c:/texlive/2023/texmf-dist/fonts/type1/public/amsfonts/symbols/msbm10.pfb>
Output written on out/Project_1.pdf (11 pages, 4168025 bytes).
PDF statistics:
 528 PDF objects out of 1000 (max. 8388607)
 419 compressed objects within 5 object streams
=======
 28473 strings out of 474116
 514427 string characters out of 5743682
 1973187 words of memory out of 5000000
 50315 multiletter control sequences out of 15000+600000
 569029 words of font info for 76 fonts, out of 8000000 for 9000
 1141 hyphenation exceptions out of 8191
 84i,19n,93p,1429b,533s stack positions out of 10000i,1000n,20000p,200000b,200000s
</usr/local/texlive/2024/texmf-dist/fonts/type1/public/amsfonts/cm/cmbx10.pfb></usr/local/texlive/2024/texmf-dist/fonts/type1/public/amsfonts/cm/cmbx12.pfb></usr/local/texlive/2024/texmf-dist/fonts/type1/public/amsfonts/cm/cmbx6.pfb></usr/local/texlive/2024/texmf-dist/fonts/type1/public/amsfonts/cm/cmbx7.pfb></usr/local/texlive/2024/texmf-dist/fonts/type1/public/amsfonts/cm/cmbx9.pfb></usr/local/texlive/2024/texmf-dist/fonts/type1/public/amsfonts/cm/cmex10.pfb></usr/local/texlive/2024/texmf-dist/fonts/type1/public/amsfonts/cm/cmmi10.pfb></usr/local/texlive/2024/texmf-dist/fonts/type1/public/amsfonts/cm/cmmi12.pfb></usr/local/texlive/2024/texmf-dist/fonts/type1/public/amsfonts/cm/cmmi7.pfb></usr/local/texlive/2024/texmf-dist/fonts/type1/public/amsfonts/cm/cmmi9.pfb></usr/local/texlive/2024/texmf-dist/fonts/type1/public/amsfonts/cm/cmmib10.pfb></usr/local/texlive/2024/texmf-dist/fonts/type1/public/amsfonts/cmextra/cmmib9.pfb></usr/local/texlive/2024/texmf-dist/fonts/type1/public/amsfonts/cm/cmr10.pfb></usr/local/texlive/2024/texmf-dist/fonts/type1/public/amsfonts/cm/cmr12.pfb></usr/local/texlive/2024/texmf-dist/fonts/type1/public/amsfonts/cm/cmr17.pfb></usr/local/texlive/2024/texmf-dist/fonts/type1/public/amsfonts/cm/cmr7.pfb></usr/local/texlive/2024/texmf-dist/fonts/type1/public/amsfonts/cm/cmr8.pfb></usr/local/texlive/2024/texmf-dist/fonts/type1/public/amsfonts/cm/cmr9.pfb></usr/local/texlive/2024/texmf-dist/fonts/type1/public/amsfonts/cm/cmsy10.pfb></usr/local/texlive/2024/texmf-dist/fonts/type1/public/amsfonts/cm/cmsy7.pfb></usr/local/texlive/2024/texmf-dist/fonts/type1/public/amsfonts/cm/cmti9.pfb></usr/local/texlive/2024/texmf-dist/fonts/type1/public/amsfonts/symbols/msbm10.pfb>
Output written on out/Project_1.pdf (11 pages, 4138948 bytes).
PDF statistics:
 513 PDF objects out of 1000 (max. 8388607)
 405 compressed objects within 5 object streams
>>>>>>> 1dbc0e63
 87 named destinations out of 1000 (max. 500000)
 364 words of extra memory for PDF output out of 10000 (max. 10000000)
<|MERGE_RESOLUTION|>--- conflicted
+++ resolved
@@ -1,8 +1,4 @@
-<<<<<<< HEAD
-This is pdfTeX, Version 3.141592653-2.6-1.40.25 (TeX Live 2023) (preloaded format=pdflatex 2023.3.31)  4 OCT 2024 16:53
-=======
 This is pdfTeX, Version 3.141592653-2.6-1.40.26 (TeX Live 2024) (preloaded format=pdflatex 2024.9.24)  4 OCT 2024 15:20
->>>>>>> 1dbc0e63
 entering extended mode
  restricted \write18 enabled.
  file:line:error style messages enabled.
@@ -714,11 +710,7 @@
 LaTeX Font Info:    ... okay on input line 94.
 LaTeX Font Info:    Checking defaults for PU/pdf/m/n on input line 94.
 LaTeX Font Info:    ... okay on input line 94.
-<<<<<<< HEAD
- (c:/texlive/2023/texmf-dist/tex/context/base/mkii/supp-pdf.mkii
-=======
  (/usr/local/texlive/2024/texmf-dist/tex/context/base/mkii/supp-pdf.mkii
->>>>>>> 1dbc0e63
 [Loading MPS to PDF converter (version 2006.09.02).]
 \scratchcounter=\count356
 \scratchdimen=\dimen291
@@ -762,11 +754,7 @@
 []\OT1/cmr/m/n/10 Given a dataset con-sist-ing of $\OML/cmm/m/it/10 n$ \OT1/cmr/m/n/10 data points
  []
 
-<<<<<<< HEAD
-[1{c:/texlive/2023/texmf-var/fonts/map/pdftex/updmap/pdftex.map}]
-=======
 [1{/usr/local/texlive/2024/texmf-var/fonts/map/pdftex/updmap/pdftex.map}]
->>>>>>> 1dbc0e63
 Underfull \hbox (badness 1005) in paragraph at lines 183--185
 \OT1/cmr/m/n/10 that min-i-mize the sum of squared er-rors. In ap-
  []
@@ -781,38 +769,21 @@
 <../figs/a_error_scaled_vs_raw.pdf, id=264, 722.7pt x 433.62pt>
 File: ../figs/a_error_scaled_vs_raw.pdf Graphic file (type pdf)
 <use ../figs/a_error_scaled_vs_raw.pdf>
-<<<<<<< HEAD
-Package pdftex.def Info: ../figs/a_error_scaled_vs_raw.pdf  used on input line 478.
-=======
 Package pdftex.def Info: ../figs/a_error_scaled_vs_raw.pdf  used on input line 471.
->>>>>>> 1dbc0e63
 (pdftex.def)             Requested size: 484.49844pt x 290.70253pt.
 <../figs/a_beta_scaled_vs_raw.pdf, id=265, 722.7pt x 433.62pt>
 File: ../figs/a_beta_scaled_vs_raw.pdf Graphic file (type pdf)
 <use ../figs/a_beta_scaled_vs_raw.pdf>
-<<<<<<< HEAD
-Package pdftex.def Info: ../figs/a_beta_scaled_vs_raw.pdf  used on input line 486.
-=======
 Package pdftex.def Info: ../figs/a_beta_scaled_vs_raw.pdf  used on input line 479.
->>>>>>> 1dbc0e63
 (pdftex.def)             Requested size: 458.99689pt x 275.39857pt.
 <../figs/b_MSE_R2.pdf, id=266, 867.24pt x 722.7pt>
 File: ../figs/b_MSE_R2.pdf Graphic file (type pdf)
 <use ../figs/b_MSE_R2.pdf>
-<<<<<<< HEAD
-Package pdftex.def Info: ../figs/b_MSE_R2.pdf  used on input line 494.
-=======
 Package pdftex.def Info: ../figs/b_MSE_R2.pdf  used on input line 487.
->>>>>>> 1dbc0e63
 (pdftex.def)             Requested size: 510.0pt x 424.99983pt.
 <../figs/c_MSE_R2.pdf, id=267, 867.24pt x 722.7pt>
 File: ../figs/c_MSE_R2.pdf Graphic file (type pdf)
 <use ../figs/c_MSE_R2.pdf>
-<<<<<<< HEAD
-Package pdftex.def Info: ../figs/c_MSE_R2.pdf  used on input line 502.
-(pdftex.def)             Requested size: 510.0pt x 424.99983pt.
- (out/Project_1.bbl) [6] [7 <../figs/a_error_scaled_vs_raw.pdf> <../figs/a_beta_scaled_vs_raw.pdf>] [8 <../figs/b_MSE_R2.pdf>] [9 <../figs/c_MSE_R2.pdf>] [10] [11] (out/Project_1.aux)
-=======
 Package pdftex.def Info: ../figs/c_MSE_R2.pdf  used on input line 495.
 (pdftex.def)             Requested size: 510.0pt x 424.99983pt.
  (out/Project_1.bbl) [6] [7 <../figs/a_error_scaled_vs_raw.pdf> <../figs/a_beta_scaled_vs_raw.pdf>] [8 <../figs/b_MSE_R2.pdf>] [9 <../figs/c_MSE_R2.pdf>] [10] [11] (out/Project_1.aux)
@@ -820,25 +791,10 @@
 LaTeX2e <2023-11-01> patch level 1
 L3 programming layer <2024-02-20>
  ***********
->>>>>>> 1dbc0e63
 Package rerunfilecheck Info: File `Project_1.out' has not changed.
 (rerunfilecheck)             Checksum: 3DF7AE6C2C94BD5D5E8A57CB919AE57C;5532.
  ) 
 Here is how much of TeX's memory you used:
-<<<<<<< HEAD
- 28298 strings out of 476025
- 513651 string characters out of 5794015
- 1897382 words of memory out of 5000000
- 48219 multiletter control sequences out of 15000+600000
- 523247 words of font info for 72 fonts, out of 8000000 for 9000
- 1141 hyphenation exceptions out of 8191
- 84i,19n,80p,1450b,530s stack positions out of 10000i,1000n,20000p,200000b,200000s
-<c:/texlive/2023/texmf-dist/fonts/type1/public/amsfonts/cm/cmbx10.pfb><c:/texlive/2023/texmf-dist/fonts/type1/public/amsfonts/cm/cmbx12.pfb><c:/texlive/2023/texmf-dist/fonts/type1/public/amsfonts/cm/cmbx6.pfb><c:/texlive/2023/texmf-dist/fonts/type1/public/amsfonts/cm/cmbx7.pfb><c:/texlive/2023/texmf-dist/fonts/type1/public/amsfonts/cm/cmbx9.pfb><c:/texlive/2023/texmf-dist/fonts/type1/public/amsfonts/cm/cmex10.pfb><c:/texlive/2023/texmf-dist/fonts/type1/public/amsfonts/cm/cmmi10.pfb><c:/texlive/2023/texmf-dist/fonts/type1/public/amsfonts/cm/cmmi12.pfb><c:/texlive/2023/texmf-dist/fonts/type1/public/amsfonts/cm/cmmi7.pfb><c:/texlive/2023/texmf-dist/fonts/type1/public/amsfonts/cm/cmmi9.pfb><c:/texlive/2023/texmf-dist/fonts/type1/public/amsfonts/cm/cmmib10.pfb><c:/texlive/2023/texmf-dist/fonts/type1/public/amsfonts/cmextra/cmmib9.pfb><c:/texlive/2023/texmf-dist/fonts/type1/public/amsfonts/cm/cmr10.pfb><c:/texlive/2023/texmf-dist/fonts/type1/public/amsfonts/cm/cmr12.pfb><c:/texlive/2023/texmf-dist/fonts/type1/public/amsfonts/cm/cmr17.pfb><c:/texlive/2023/texmf-dist/fonts/type1/public/amsfonts/cm/cmr7.pfb><c:/texlive/2023/texmf-dist/fonts/type1/public/amsfonts/cm/cmr8.pfb><c:/texlive/2023/texmf-dist/fonts/type1/public/amsfonts/cm/cmr9.pfb><c:/texlive/2023/texmf-dist/fonts/type1/public/amsfonts/cm/cmsy10.pfb><c:/texlive/2023/texmf-dist/fonts/type1/public/amsfonts/cm/cmsy7.pfb><c:/texlive/2023/texmf-dist/fonts/type1/public/amsfonts/cm/cmsy9.pfb><c:/texlive/2023/texmf-dist/fonts/type1/public/amsfonts/cm/cmti9.pfb><c:/texlive/2023/texmf-dist/fonts/type1/public/amsfonts/symbols/msbm10.pfb>
-Output written on out/Project_1.pdf (11 pages, 4168025 bytes).
-PDF statistics:
- 528 PDF objects out of 1000 (max. 8388607)
- 419 compressed objects within 5 object streams
-=======
  28473 strings out of 474116
  514427 string characters out of 5743682
  1973187 words of memory out of 5000000
@@ -851,6 +807,5 @@
 PDF statistics:
  513 PDF objects out of 1000 (max. 8388607)
  405 compressed objects within 5 object streams
->>>>>>> 1dbc0e63
  87 named destinations out of 1000 (max. 500000)
  364 words of extra memory for PDF output out of 10000 (max. 10000000)
