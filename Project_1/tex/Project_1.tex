--- conflicted
+++ resolved
@@ -450,19 +450,11 @@
 Another important preprocessing step was splitting the data into training and test sets. This step enables the evaluation of the model's performance on unseen data and helps in assessing its generalization capabilities. We used the \verb|train_test_split| function from the scikit-learn library to randomly split the data into training and test sets, with a test size of 0.2 \colorbox{magenta}{optional: unless something else is specified}. This ensured that 20\% of the data was reserved for testing, while the remaining 80\% was used to train the model. By splitting the data in this manner, we could evaluate the model's performance on new data and determine how well it generalized to unseen samples.
 
 \subsubsection{Parameter Dependencies}
-<<<<<<< HEAD
-Investigating the dependency on polynomial degree was a critical aspect of understanding how the regression models performed under varying conditions. By increasing the polynomial order, we enhanced the models' capacity to fit more complex patterns in the data. However, this also raised the risk of overfitting. To explore this, we evaluated the performance of the models across different polynomial degrees using metrics such as the MSE and $R^2$ scores mentioned in the previous section. These evaluations allowed us to quantify how well each model balanced bias and variance. \\
-
-For the Franke function-generated data, we systematically varied the polynomial degree from 1 to 6 for OLS. We then assessed the model's performance using the MSE and $R^2$ scores, computing these metrics as a function of model complexity to determine the optimal polynomial degree for the regression method.\\
-
-For the cosmological simulation data, we followed a similar approach. We varied the polynomial degree from 1 to 40, using only every other step, for OLS. The model's performance was evaluated using the same metrics as for the Franke function-generated data. We also computed the predicted surfaces to visually assess the models' fit to the data and identify any potential overfitting or underfitting issues. Specifically, we analyzed the fits for polynomial degrees 5, 10, 20, 30, and 50. Additionally, a 3D surface plot of a 30-degree polynomial fit was created alongside the raw data to visualize the model's performance in capturing the underlying patterns.\\
-=======
 Investigating the dependency on polynomial degree was a critical aspect of understanding how the regression models performed under varying conditions. By increasing the polynomial order, we enhanced the models' capacity to fit more complex patterns in the data. However, this also raised the risk of overfitting, where the model might capture noise along with the underlying signal. To explore this, we evaluated the performance of the models across different polynomial degrees using metrics such as the MSE and $R^2$ scores mentioned in the previous section. These evaluations allowed us to quantify how well each model balanced bias and variance. 
 
 For the Franke function-generated data, we systematically varied the polynomial degree from 1 to 6 for OLS. We then assessed the model's performance using the MSE and $R^2$ scores, plotting these metrics as a function of model complexity to determine the optimal polynomial degree for the regression method.
 
 For the cosmological simulation data, we followed a similar approach. We varied the polynomial degree from 1 to 40, using only every other step, for OLS. The model's performance was evaluated using the same metrics as for the Franke function-generated data. We also plotted the predicted surfaces to visually assess the models' fit to the data and identify any potential overfitting or underfitting issues. Specifically, we analyzed the fits for polynomial degrees 5, 10, 20, 30, and 50. Additionally, a 3D surface plot of a 30-degree polynomial fit was created alongside the raw data to visualize the model's performance in capturing the underlying patterns.
->>>>>>> 3b069476
 %Our findings indicated that while higher polynomial degrees could improve fit to the training data, there was often a trade-off in terms of generalization to unseen data. Thus, understanding polynomial degree dependency was vital for selecting an optimal degree that achieved the best predictive accuracy while maintaining generalizability across different datasets. 
 
 For both Ridge and Lasso regression on the Franke function-generated data, we explored polynomial degrees ranging from 1 to 41, using every second polynomial degree for Ridge and every fourth polynomial degree for Lasso. These choices were motivated by the runtime constraints of the algorithms. For the cosmological simulation data, the polynomial degree range was from 1 to 42 for Ridge and from 1 to 21 for Lasso, with a step of every fourth polynomial degree for both methods.
@@ -474,22 +466,13 @@
 The resulting MSE and $R^2$ scores were computed as functions of both $\lambda$ and polynomial degree using contour plots. This dual-parameter visualization allowed us to identify the optimal combination of polynomial degree and $\lambda$ for each model, thereby providing a comprehensive view of how model performance changes with varying complexity and regularization strength.
 
 
-<<<<<<< HEAD
-\subsection{Bias-Variance Tradeoff} 
-To showcase the bias-variance trade-off and validate our implementation, we imitated the analysis illustrated in Fig. 2.11 from Hastie, Tibshirani, and Friedman (\cref{fig:Hastie}). Specifically, we implemented OLS regression for polynomial degrees $\in[1,81]$ in steps of 4, and computed the MSE evaluated on both the training and test portions of the Franke data each time. The generation and splitting of the Franke data were conducted as described previously. \\
-=======
 \subsection{Bias-Variance Tradeoff}
-To showcase the bias-variance trade-off and validate our implementation, we attempted to imitate the analysis illustrated in \cref{fig:Hastie}, which is fig. 2.11 in Hastie et al.\colorbox{magenta}{cite}. Specifically, we implemented OLS regression for polynomial degrees $\in[1,81]$ in steps of 4, and computed the MSE evaluated on both the training and test portions of the Franke data each time. The generation and splitting of the Franke data were conducted as described previously. 
->>>>>>> 3b069476
+To showcase the bias-variance trade-off and validate our implementation, we attempted to imitate the analysis illustrated in \cref{fig:Hastie}, which is fig. 2.11 in Hastie et al.\cite{ESL}. Specifically, we implemented OLS regression for polynomial degrees $\in[1,81]$ in steps of 4, and computed the MSE evaluated on both the training and test portions of the Franke data each time. The generation and splitting of the Franke data were conducted as described previously. 
 
 \begin{figure}[h!]
   \centering %Centers the figure
   \includegraphics[width=\columnwidth]{../figs/hastie_bias_variance_tradeoff.jpg}
-<<<<<<< HEAD
-  \caption{Fig. 2.11 of Hastie, Tibshirani, and Friedman illustrating bias-variance trade-off as a function of model complexity \cite{ESL}}\label{fig:Hastie}
-=======
-  \caption{Illustration of bias-variance trade-off as a function of model complexity, taken from fig. 2.11 in Hastie, Tibshirani, and Friedman \colorbox{magenta}{cite}}\label{fig:Hastie}
->>>>>>> 3b069476
+  \caption{Illustration of bias-variance trade-off as a function of model complexity, taken from fig. 2.11 in Hastie, Tibshirani, and Friedman \cite{ESL}}\label{fig:Hastie}
 \end{figure}
 
 \subsubsection{Bootstrap With OLS}
