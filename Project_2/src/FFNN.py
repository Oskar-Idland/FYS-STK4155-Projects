--- conflicted
+++ resolved
@@ -7,13 +7,8 @@
 
 from activation_funcs import *
 from cost_funcs import *
-<<<<<<< HEAD
 from Schedulers import *
-from functions import MSE, MSE_derivative, R2, create_X, FrankeFunction
-=======
-from Scheduler import *
 from utils import MSE, MSE_derivative, R2, create_X, FrankeFunction
->>>>>>> dcbd6209
 
 import matplotlib.pyplot as plt
 from matplotlib import cm
