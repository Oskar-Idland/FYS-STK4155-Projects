import numpy as np

<<<<<<< HEAD
def optimal_parameters(matrix: np.ndarray, x: np.ndarray, y: np.ndarray, max_or_min: str = 'min') -> tuple[np.ndarray, np.ndarray]:
    """
    Finds the indices of the minimum value in a matrix.

    ## Parameters:
    matrix (np.ndarray): The matrix to search.
    x (np.ndarray): The x-values.
    y (np.ndarray): The y-values.
    max_or_min (str ['min' | 'max']): Whether to find the maximum or minimum value. Default is 'min'.

    ## Returns:
    tuple[np.ndarray, np.ndarray]: The indices of the minimum value.
    """
    if max_or_min == 'max':
        idx = np.unravel_index(np.argmax(matrix), matrix.shape)
    elif max_or_min == 'min':
        idx = np.unravel_index(np.argmin(matrix), matrix.shape)
    else:
        raise ValueError("max_or_min must be either 'max' or 'min'.")
    return x[idx[1]], y[idx[0]]

# Activation functions
def identity(X):
    return X

def sigmoid(X):
    try:
        return 1.0 / (1 + np.exp(-X))
    except FloatingPointError:
        return np.where(X > np.zeros(X.shape), np.ones(X.shape), np.zeros(X.shape))

def softmax(X):
    X = X - np.max(X, axis=-1, keepdims=True)
    delta = 10e-10
    return np.exp(X) / (np.sum(np.exp(X), axis=-1, keepdims=True) + delta)

def ReLU(X):
    return np.where(X > np.zeros(X.shape), X, np.zeros(X.shape))

def leakyReLU(X):
    delta = 10e-4
    return np.where(X > np.zeros(X.shape), X, delta * X)

def derivate(func):
    if func.__name__ == "ReLU":
        def func(X):
            return np.where(X > 0, 1, 0)
        return func

    elif func.__name__ == "leakyReLU":
        def func(X):
            delta = 10e-4
            return np.where(X > 0, 1, delta)
        return func

    else:
        return elementwise_grad(func)

# # Activation functions
# def sigmoid(z):
#     #TODO docstring
#     return 1 / (1 + np.exp(-z))

# def sigmoid_der(z):
#     #TODO docstring
#     return sigmoid(z) * (1 - sigmoid(z))

# def ReLU(z):
#     #TODO docstring
#     return np.where(z > 0, z, 0)

# def ReLU_der(z):
#     #TODO docstring
#     return np.where(z > 0, 1, 0)

# def linear(z):
#     #TODO docstring
#     return z  # For regression, the final output layer should be linear

# def linear_der(z):
#     #TODO docstring
#     return np.ones_like(z)

# Score functions
def MSE(y: np.ndarray, y_pred: np.ndarray):
    """
    Calculates the Mean Squared Error (MSE) between the true and predicted values.

    ## Parameters:
    y (np.ndarray): The actual data values.
    y_pred (np.ndarray): The predicted data values from the model.

    ## Returns:
    float: The Mean Squared Error.
=======
def create_X(x: np.ndarray, y: np.ndarray, n: int) -> np.ndarray:
>>>>>>> 578ba062
    """
    Creates the design matrix X.

    ## Parameters:
    x (np.ndarray): Independent variable.
    y (np.ndarray): Independent variable.
    n (int): The degree of the polynomial features.

    ## Returns:
    np.ndarray: The design matrix X.
    """
    if len(x.shape) > 1:
        x = np.ravel(x)
        y = np.ravel(y)

    N = int(len(x)*len(y))            # Number of rows in the design matrix
    l = int((n+1)*(n+2)/2)            # Number of columns in the design matrix
    X = np.ones((N, l))
    
    xx, yy = np.meshgrid(x, y)        # Make a meshgrid to get all possible combinations of x and y values
    xx = xx.flatten()
    yy = yy.flatten()

    idx = 1
    for i in range(1, n+1):
        for j in range(i+1):
            X[:, idx] = xx**(i-j) * yy**j
            idx += 1

    return X

def FrankeFunction(x: float | np.ndarray,y: float | np.ndarray) -> float | np.ndarray:
    """ 
    Generates a surface plot of the Franke function.
    # Parameters:
    x (float | np.ndarray): The x-value(s).
    y (float | np.ndarray): The y-value(s).
    """
    term1 = 0.75*np.exp(-(0.25*(9*x-2)**2) - 0.25*((9*y-2)**2))
    term2 = 0.75*np.exp(-((9*x+1)**2)/49.0 - 0.1*(9*y+1))
    term3 = 0.5*np.exp(-(9*x-7)**2/4.0 - 0.25*((9*y-3)**2))
    term4 = -0.2*np.exp(-(9*x-4)**2 - (9*y-7)**2)
    return term1 + term2 + term3 + term4<|MERGE_RESOLUTION|>--- conflicted
+++ resolved
@@ -1,103 +1,6 @@
 import numpy as np
 
-<<<<<<< HEAD
-def optimal_parameters(matrix: np.ndarray, x: np.ndarray, y: np.ndarray, max_or_min: str = 'min') -> tuple[np.ndarray, np.ndarray]:
-    """
-    Finds the indices of the minimum value in a matrix.
-
-    ## Parameters:
-    matrix (np.ndarray): The matrix to search.
-    x (np.ndarray): The x-values.
-    y (np.ndarray): The y-values.
-    max_or_min (str ['min' | 'max']): Whether to find the maximum or minimum value. Default is 'min'.
-
-    ## Returns:
-    tuple[np.ndarray, np.ndarray]: The indices of the minimum value.
-    """
-    if max_or_min == 'max':
-        idx = np.unravel_index(np.argmax(matrix), matrix.shape)
-    elif max_or_min == 'min':
-        idx = np.unravel_index(np.argmin(matrix), matrix.shape)
-    else:
-        raise ValueError("max_or_min must be either 'max' or 'min'.")
-    return x[idx[1]], y[idx[0]]
-
-# Activation functions
-def identity(X):
-    return X
-
-def sigmoid(X):
-    try:
-        return 1.0 / (1 + np.exp(-X))
-    except FloatingPointError:
-        return np.where(X > np.zeros(X.shape), np.ones(X.shape), np.zeros(X.shape))
-
-def softmax(X):
-    X = X - np.max(X, axis=-1, keepdims=True)
-    delta = 10e-10
-    return np.exp(X) / (np.sum(np.exp(X), axis=-1, keepdims=True) + delta)
-
-def ReLU(X):
-    return np.where(X > np.zeros(X.shape), X, np.zeros(X.shape))
-
-def leakyReLU(X):
-    delta = 10e-4
-    return np.where(X > np.zeros(X.shape), X, delta * X)
-
-def derivate(func):
-    if func.__name__ == "ReLU":
-        def func(X):
-            return np.where(X > 0, 1, 0)
-        return func
-
-    elif func.__name__ == "leakyReLU":
-        def func(X):
-            delta = 10e-4
-            return np.where(X > 0, 1, delta)
-        return func
-
-    else:
-        return elementwise_grad(func)
-
-# # Activation functions
-# def sigmoid(z):
-#     #TODO docstring
-#     return 1 / (1 + np.exp(-z))
-
-# def sigmoid_der(z):
-#     #TODO docstring
-#     return sigmoid(z) * (1 - sigmoid(z))
-
-# def ReLU(z):
-#     #TODO docstring
-#     return np.where(z > 0, z, 0)
-
-# def ReLU_der(z):
-#     #TODO docstring
-#     return np.where(z > 0, 1, 0)
-
-# def linear(z):
-#     #TODO docstring
-#     return z  # For regression, the final output layer should be linear
-
-# def linear_der(z):
-#     #TODO docstring
-#     return np.ones_like(z)
-
-# Score functions
-def MSE(y: np.ndarray, y_pred: np.ndarray):
-    """
-    Calculates the Mean Squared Error (MSE) between the true and predicted values.
-
-    ## Parameters:
-    y (np.ndarray): The actual data values.
-    y_pred (np.ndarray): The predicted data values from the model.
-
-    ## Returns:
-    float: The Mean Squared Error.
-=======
 def create_X(x: np.ndarray, y: np.ndarray, n: int) -> np.ndarray:
->>>>>>> 578ba062
     """
     Creates the design matrix X.
 
@@ -127,6 +30,29 @@
             X[:, idx] = xx**(i-j) * yy**j
             idx += 1
 
+def optimal_parameters(matrix: np.ndarray, x: np.ndarray, y: np.ndarray, max_or_min: str = 'min') -> tuple[np.ndarray, np.ndarray]:
+    """
+    Finds the indices of the minimum value in a matrix.
+
+    ## Parameters:
+    matrix (np.ndarray): The matrix to search.
+    x (np.ndarray): The x-values.
+    y (np.ndarray): The y-values.
+    max_or_min (str ['min' | 'max']): Whether to find the maximum or minimum value. Default is 'min'.
+
+    ## Returns:
+    tuple[np.ndarray, np.ndarray]: The indices of the minimum value.
+    """
+    if max_or_min == 'max':
+        idx = np.unravel_index(np.argmax(matrix), matrix.shape)
+    elif max_or_min == 'min':
+        idx = np.unravel_index(np.argmin(matrix), matrix.shape)
+    else:
+        raise ValueError("max_or_min must be either 'max' or 'min'.")
+    return x[idx[1]], y[idx[0]]
+
+# Activation functions
+def identity(X):
     return X
 
 def FrankeFunction(x: float | np.ndarray,y: float | np.ndarray) -> float | np.ndarray:
