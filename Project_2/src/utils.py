import numpy as np
import matplotlib.pyplot as plt
import seaborn as sns
# TODO: Add docstrings to the functions below

def FrankeFunction(x: float | np.ndarray,y: float | np.ndarray, noise: float = 0, seed: int = 42) -> float | np.ndarray:
	""" 
	Generates a surface plot of the Franke function.
	# Parameters:
	x (float | np.ndarray): The x-value(s).
	y (float | np.ndarray): The y-value(s).
	noise (float): The standard deviation of the noise. Default is 0 (no noise).
	seed (int): The seed for the random number generator. Default is 42.
	"""
	term1 = 0.75*np.exp(-(0.25*(9*x-2)**2) - 0.25*((9*y-2)**2))
	term2 = 0.75*np.exp(-((9*x+1)**2)/49.0 - 0.1*(9*y+1))
	term3 = 0.5*np.exp(-(9*x-7)**2/4.0 - 0.25*((9*y-3)**2))
	term4 = -0.2*np.exp(-(9*x-4)**2 - (9*y-7)**2)
	
	np.random.seed(seed)
	noise = np.random.normal(0, noise, (x.shape[0], y.shape[0]))
	return term1 + term2 + term3 + term4 + noise

def MSE(pred: np.ndarray | float, targets: np.ndarray | float) -> float:
	"""
	The function calculates the mean squared error between predicted and target values.
	
	Args:
	  pred (np.ndarray | float): The `pred` parameter represents the predicted values, which can be
	either a NumPy array or a single float value.
	  targets (np.ndarray | float): The `targets` parameter in the `MSE` function represents the actual
	values or ground truth values that you are trying to predict or estimate. These are the values that
	your model is attempting to approximate or match with its predictions.
	"""
	return np.mean((pred - targets) ** 2)

def MSE_derivative(pred: np.ndarray | float, targets: np.ndarray | float) -> np.ndarray | float:
	return 2 * (pred - targets) / len(pred)

def R2(pred: np.ndarray | float, targets: np.ndarray | float) -> float:    
	return 1 - np.sum((targets - pred) ** 2) / np.sum((targets - np.mean(targets)) ** 2)


def create_X(x: np.ndarray, y: np.ndarray, n: int) -> np.ndarray:
	"""
	Creates the design matrix X.

	## Parameters:
	x (np.ndarray): Independent variable.
	y (np.ndarray): Independent variable.
	n (int): The degree of the polynomial features.

	## Returns:
	np.ndarray: The design matrix X.
	"""
	N = len(x)
	l = int((n + 1) * (n + 2) / 2)  # Number of elements in beta
	X = np.ones((N, l))

	for i in range(1, n + 1):
		q = int((i) * (i + 1) / 2)
		for k in range(i + 1):
			X[:, q + k] = (x ** (i - k)) * (y**k)
	return X

def optimal_parameters(matrix: np.ndarray, x: np.ndarray, y: np.ndarray, max_or_min: str = 'min') -> tuple[np.ndarray, np.ndarray]:
	"""
	This function calculates optimal parameters based on a matrix and input arrays, with an option to
	minimize or maximize the result.
	
	Args:
	  matrix (np.ndarray): The `matrix` parameter is a NumPy array that represents the data or
	coefficients for a mathematical model.
	  x (np.ndarray): `x` is an array containing the input values for your model. It is typically used
	as the independent variable in a regression or optimization problem.
	  y (np.ndarray): The `optimal_parameters` function seems to be missing some important information
	about the parameters. Could you please provide more details about the `y` parameter so that I can
	assist you better?
	  max_or_min (str): The `max_or_min` parameter specifies whether we are looking to maximize or
	minimize a certain value. In this case, it can take on the values 'max' or 'min' to indicate whether
	we want to maximize or minimize the objective function. Defaults to min
	"""
	
	
	
	
	'''This function calculates optimal parameters based on a matrix and input arrays, with an option to
	minimize or maximize the result.
	
	Parameters
	----------
	matrix : np.ndarray
		The `matrix` parameter is a NumPy array that represents the data or coefficients for a mathematical
	model.
	x : np.ndarray
		`x` is an array containing the input values for your model. It is used as one of the inputs to
	calculate the optimal parameters.
	y : np.ndarray
		The `optimal_parameters` function seems to be missing some important information about the
	parameters `y` and `x`. Could you please provide more details about what these parameters represent
	or how they are used in the function? This will help me provide a more accurate explanation or
	assistance.
	max_or_min : str, optional
		The `max_or_min` parameter specifies whether you want to maximize or minimize a certain value. In
	this case, it is a string parameter that can take the values 'max' or 'min'. This parameter helps
	determine the direction of optimization when finding the optimal parameters based on the input
	matrix and arrays
	
	'''
	"""
	Finds the indices of the minimum value in a matrix.

	## Parameters:
	matrix (np.ndarray): The matrix to search.
	x (np.ndarray): The x-values.
	y (np.ndarray): The y-values.
	max_or_min (str ['min' | 'max']): Whether to find the maximum or minimum value. Default is 'min'.

	## Returns:
	tuple[np.ndarray, np.ndarray]: The indices of the minimum value.
	"""
	if max_or_min == 'max':
		idx = np.unravel_index(np.nanargmax(matrix), matrix.shape, )
	elif max_or_min == 'min':
		idx = np.unravel_index(np.nanargmin(matrix), matrix.shape)
	else:
		raise ValueError("max_or_min must be either 'max' or 'min'.")
	
	return x[idx[1]], y[idx[0]]


<<<<<<< HEAD
def plot_mse_contour(MSE_matrix: np.ndarray[float, float], x_array: np.ndarray, x_name: str, y_array: np.ndarray, y_name: str, n_ticks: int | None = None, scatter: bool = False, show: bool = True) -> None | plt.Figure:
	'''This function plots a contour plot of Mean Squared Error (MSE) values based on a given MSE matrix
	and corresponding x and y arrays, with options to customize axis labels, tick marks, and scatter
	points.
	
	Parameters
	----------
	MSE_matrix : np.ndarray[float, float]
		An array containing Mean Squared Error (MSE) values for different combinations of x and y
	parameters.
	x_array : np.ndarray
		x_array is an array containing the values for the x-axis in the contour plot.
	x_name : str
		The `x_name` parameter is a string that represents the name of the x-axis in the plot. It is used
	to label the x-axis with a descriptive name that indicates what the values on the x-axis represent.
	y_array : np.ndarray
		`y_array` is an array containing the values for the y-axis in the contour plot. It is used to
	generate the contour plot based on the Mean Squared Error (MSE) values provided in the `MSE_matrix`.
	y_name : str
		The `y_name` parameter is a string that represents the name of the y-axis in the plot. It is used
	to label the y-axis with a descriptive name that helps users understand the data being displayed.
	n_ticks : int | None
		The `n_ticks` parameter in the `plot_mse_contour` function is used to specify the number of ticks
	on the contour plot axes. If `n_ticks` is set to `None`, the plotting function will determine the
	number of ticks automatically based on the data range. If a specific
	scatter : bool, optional
		The `scatter` parameter in the `plot_mse_contour` function is a boolean flag that determines
	whether to plot the MSE values as a scatter plot on top of the contour plot. If `scatter` is set to
	`True`, the function will overlay a scatter plot of the MSE values on
	
	'''

	nx, ny = MSE_matrix.shape
	MSE_max, MSE_min = np.max(MSE_matrix), np.min(MSE_matrix)
	levels = np.linspace(MSE_min, MSE_max, nx*ny)
	
	fig = plt.figure()
	plt.contourf(x_array, y_array, MSE_matrix, cmap='viridis', extend='both')
	plt.colorbar(label='MSE', format='%.0e')
	plt.contourf(x_array, y_array, MSE_matrix, levels=levels, cmap='viridis')
	
	x_optimal, y_optimal = optimal_parameters(MSE_matrix, x_array, y_array)
	
	if n_ticks:
		x_min = np.min(x_array) ; x_max = np.max(x_array) 
		y_min = np.min(y_array) ; y_max = np.max(y_array)
		plt.xticks(np.linspace(x_min, x_max, n_ticks))
		plt.yticks(np.linspace(y_min, y_max, n_ticks))
		
	if scatter:
		plt.scatter(x_optimal, y_optimal, color='r', label='Optimal parameters', marker='x')
		plt.legend()
		
			
	plt.title(f'MSE as a function of {x_name} and {y_name}')
	plt.xlabel(f'{x_name}')
	plt.ylabel(f'{y_name}')
	
	if show:
		plt.show()
	else:
		return fig 
	
def gridsearch_plot(scores, ticks, cmap = "viridis", opt_search = None, opt_color = "red", fmt1 = ".2f", fmt2 = ".2f"):
	
	score1, score2 = scores
	ticks1, ticks2 = ticks

	fig, axs = plt.subplots(1, 2, figsize=(13, 5))
	
	sns.heatmap(score1, 
		cmap=cmap,
		xticklabels=ticks1,
		yticklabels=ticks2, 
		annot=True,
		ax=axs[0],
		fmt=fmt1,
		cbar=False,
	)

	sns.heatmap(score2,
		cmap=cmap,
		xticklabels=ticks1,
		yticklabels=ticks2, 
		annot=True,
		ax=axs[1],
		fmt=fmt2,
		cbar=False,
	)

	# Highlight optimal values if requested
	if opt_search is not None:
		# First plot
		if opt_search[0] == "max":
			score1_idx = np.unravel_index(np.argmax(score1), score1.shape)
		else:
			score1_idx = np.unravel_index(np.argmin(score1), score1.shape)
		rect1 = plt.Rectangle((score1_idx[1], score1_idx[0]), 1, 1, 
							fill=False, edgecolor=opt_color, lw=2)
		axs[0].add_patch(rect1)

		# Second plot
		if opt_search[1] == "max":
			score2_idx = np.unravel_index(np.argmax(score2), score2.shape)
		else:
			score2_idx = np.unravel_index(np.argmin(score2), score2.shape)
		rect2 = plt.Rectangle((score2_idx[1], score2_idx[0]), 1, 1, 
							fill=False, edgecolor=opt_color, lw=2)
		axs[1].add_patch(rect2)

	return fig, axs
=======
def plot_mse_contour(MSE_matrix: np.ndarray[float, float], x_array: np.ndarray, x_name: str, y_array: np.ndarray, y_name: str, n_ticks: int | None = None, scatter: bool = False, show: bool = False) -> None | plt.Figure:
    '''This function plots a contour plot of Mean Squared Error (MSE) values based on a given MSE matrix
    and corresponding x and y arrays, with options to customize axis labels, tick marks, and scatter
    points.
    
    Parameters
    ----------
    MSE_matrix : np.ndarray[float, float]
        An array containing Mean Squared Error (MSE) values for different combinations of x and y
    parameters.
    x_array : np.ndarray
        x_array is an array containing the values for the x-axis in the contour plot.
    x_name : str
        The `x_name` parameter is a string that represents the name of the x-axis in the plot. It is used
    to label the x-axis with a descriptive name that indicates what the values on the x-axis represent.
    y_array : np.ndarray
        `y_array` is an array containing the values for the y-axis in the contour plot. It is used to
    generate the contour plot based on the Mean Squared Error (MSE) values provided in the `MSE_matrix`.
    y_name : str
        The `y_name` parameter is a string that represents the name of the y-axis in the plot. It is used
    to label the y-axis with a descriptive name that helps users understand the data being displayed.
    n_ticks : int | None
        The `n_ticks` parameter in the `plot_mse_contour` function is used to specify the number of ticks
    on the contour plot axes. If `n_ticks` is set to `None`, the plotting function will determine the
    number of ticks automatically based on the data range. If a specific
    scatter : bool, optional
        The `scatter` parameter in the `plot_mse_contour` function is a boolean flag that determines
    whether to plot the MSE values as a scatter plot on top of the contour plot. If `scatter` is set to
    `True`, the function will overlay a scatter plot of the MSE values on
    
    '''

    nx, ny = MSE_matrix.shape
    MSE_max, MSE_min = np.max(MSE_matrix), np.min(MSE_matrix)
    levels = np.linspace(MSE_min, MSE_max, nx*ny)
    
    fig = plt.figure()
    plt.contourf(x_array, y_array, MSE_matrix, cmap='viridis', extend='both')
    plt.colorbar(label='MSE', format='%.0e')
    plt.contourf(x_array, y_array, MSE_matrix, levels=levels, cmap='viridis')
    
    x_optimal, y_optimal = optimal_parameters(MSE_matrix, x_array, y_array)
    
    if n_ticks:
        x_min = np.min(x_array) ; x_max = np.max(x_array) 
        y_min = np.min(y_array) ; y_max = np.max(y_array)
        plt.xticks(np.linspace(x_min, x_max, n_ticks))
        plt.yticks(np.linspace(y_min, y_max, n_ticks))
        
    if scatter:
        plt.scatter(x_optimal, y_optimal, color='r', label='Optimal parameters', marker='x')
        plt.legend()
        
            
    plt.title(f'MSE as a function of {x_name} and {y_name}')
    plt.xlabel(f'{x_name}')
    plt.ylabel(f'{y_name}')
    
    if show:
        plt.show()
    else:
        return fig
    
    
def parameter_print_plot(MSE_array, R2_array, x_array, y_array, x_label, y_label, n_ticks: int | None = None, scatter: bool = False, show: bool = False):
    x_optimal, y_optimal = optimal_parameters(MSE_array, x_array, y_array)
    
    greek_dict = {r'$\eta$': 'η', r'$\gamma$': 'γ', r'$\rho$': 'ρ'}
    if x_label in greek_dict:
        x_label_greek = greek_dict[x_label]
    else:
        x_label_greek = x_label
    if y_label in greek_dict:
        y_label_greek = greek_dict[y_label]
    else:
        y_label_greek = y_label
    
    
        
    x_label_greek = greek_dict[x_label]
    y_label_greek = greek_dict[y_label]
    print(f'Minimum MSE: {np.nanmin(MSE_array):>16.3e}')
    print(f'Optimal {x_label_greek} for MSE: {x_optimal: 3.3e}')
    print(f'Optimal {y_label_greek} for MSE: {y_optimal: 3.3e}')
    
    print()
    
    x_optimal, y_optimal = optimal_parameters(R2_array, x_array, y_array, max_or_min='max')
    print(f'Maximum R2: {np.nanmax(R2_array):>16.2%}')
    print(f'Optimal {x_label_greek} for R2: {x_optimal: 3.3e}')
    print(f'Optimal {y_label_greek} for R2: {y_optimal: 3.3e}')
    
    fig = plot_mse_contour(MSE_array, x_array, x_label, y_array, y_label, n_ticks=n_ticks, scatter=scatter, show=show)
    return fig
>>>>>>> 8821a022
<|MERGE_RESOLUTION|>--- conflicted
+++ resolved
@@ -22,17 +22,17 @@
 	return term1 + term2 + term3 + term4 + noise
 
 def MSE(pred: np.ndarray | float, targets: np.ndarray | float) -> float:
-	"""
-	The function calculates the mean squared error between predicted and target values.
-	
-	Args:
-	  pred (np.ndarray | float): The `pred` parameter represents the predicted values, which can be
-	either a NumPy array or a single float value.
-	  targets (np.ndarray | float): The `targets` parameter in the `MSE` function represents the actual
-	values or ground truth values that you are trying to predict or estimate. These are the values that
-	your model is attempting to approximate or match with its predictions.
-	"""
-	return np.mean((pred - targets) ** 2)
+    """
+    The function calculates the mean squared error between predicted and target values.
+    
+    Args:
+      pred (np.ndarray | float): The `pred` parameter represents the predicted values, which can be
+    either a NumPy array or a single float value.
+      targets (np.ndarray | float): The `targets` parameter in the `MSE` function represents the actual
+    values or ground truth values that you are trying to predict or estimate. These are the values that
+    your model is attempting to approximate or match with its predictions.
+    """
+    return np.mean((pred - targets) ** 2)
 
 def MSE_derivative(pred: np.ndarray | float, targets: np.ndarray | float) -> np.ndarray | float:
 	return 2 * (pred - targets) / len(pred)
@@ -64,51 +64,51 @@
 	return X
 
 def optimal_parameters(matrix: np.ndarray, x: np.ndarray, y: np.ndarray, max_or_min: str = 'min') -> tuple[np.ndarray, np.ndarray]:
-	"""
-	This function calculates optimal parameters based on a matrix and input arrays, with an option to
-	minimize or maximize the result.
-	
-	Args:
-	  matrix (np.ndarray): The `matrix` parameter is a NumPy array that represents the data or
-	coefficients for a mathematical model.
-	  x (np.ndarray): `x` is an array containing the input values for your model. It is typically used
-	as the independent variable in a regression or optimization problem.
-	  y (np.ndarray): The `optimal_parameters` function seems to be missing some important information
-	about the parameters. Could you please provide more details about the `y` parameter so that I can
-	assist you better?
-	  max_or_min (str): The `max_or_min` parameter specifies whether we are looking to maximize or
-	minimize a certain value. In this case, it can take on the values 'max' or 'min' to indicate whether
-	we want to maximize or minimize the objective function. Defaults to min
-	"""
-	
-	
-	
-	
-	'''This function calculates optimal parameters based on a matrix and input arrays, with an option to
-	minimize or maximize the result.
-	
-	Parameters
-	----------
-	matrix : np.ndarray
-		The `matrix` parameter is a NumPy array that represents the data or coefficients for a mathematical
-	model.
-	x : np.ndarray
-		`x` is an array containing the input values for your model. It is used as one of the inputs to
-	calculate the optimal parameters.
-	y : np.ndarray
-		The `optimal_parameters` function seems to be missing some important information about the
-	parameters `y` and `x`. Could you please provide more details about what these parameters represent
-	or how they are used in the function? This will help me provide a more accurate explanation or
-	assistance.
-	max_or_min : str, optional
-		The `max_or_min` parameter specifies whether you want to maximize or minimize a certain value. In
-	this case, it is a string parameter that can take the values 'max' or 'min'. This parameter helps
-	determine the direction of optimization when finding the optimal parameters based on the input
-	matrix and arrays
-	
-	'''
-	"""
-	Finds the indices of the minimum value in a matrix.
+    """
+    This function calculates optimal parameters based on a matrix and input arrays, with an option to
+    minimize or maximize the result.
+    
+    Args:
+      matrix (np.ndarray): The `matrix` parameter is a NumPy array that represents the data or
+    coefficients for a mathematical model.
+      x (np.ndarray): `x` is an array containing the input values for your model. It is typically used
+    as the independent variable in a regression or optimization problem.
+      y (np.ndarray): The `optimal_parameters` function seems to be missing some important information
+    about the parameters. Could you please provide more details about the `y` parameter so that I can
+    assist you better?
+      max_or_min (str): The `max_or_min` parameter specifies whether we are looking to maximize or
+    minimize a certain value. In this case, it can take on the values 'max' or 'min' to indicate whether
+    we want to maximize or minimize the objective function. Defaults to min
+    """
+    
+    
+    
+    
+    '''This function calculates optimal parameters based on a matrix and input arrays, with an option to
+    minimize or maximize the result.
+    
+    Parameters
+    ----------
+    matrix : np.ndarray
+        The `matrix` parameter is a NumPy array that represents the data or coefficients for a mathematical
+    model.
+    x : np.ndarray
+        `x` is an array containing the input values for your model. It is used as one of the inputs to
+    calculate the optimal parameters.
+    y : np.ndarray
+        The `optimal_parameters` function seems to be missing some important information about the
+    parameters `y` and `x`. Could you please provide more details about what these parameters represent
+    or how they are used in the function? This will help me provide a more accurate explanation or
+    assistance.
+    max_or_min : str, optional
+        The `max_or_min` parameter specifies whether you want to maximize or minimize a certain value. In
+    this case, it is a string parameter that can take the values 'max' or 'min'. This parameter helps
+    determine the direction of optimization when finding the optimal parameters based on the input
+    matrix and arrays
+    
+    '''
+    """
+    Finds the indices of the minimum value in a matrix.
 
 	## Parameters:
 	matrix (np.ndarray): The matrix to search.
@@ -129,119 +129,6 @@
 	return x[idx[1]], y[idx[0]]
 
 
-<<<<<<< HEAD
-def plot_mse_contour(MSE_matrix: np.ndarray[float, float], x_array: np.ndarray, x_name: str, y_array: np.ndarray, y_name: str, n_ticks: int | None = None, scatter: bool = False, show: bool = True) -> None | plt.Figure:
-	'''This function plots a contour plot of Mean Squared Error (MSE) values based on a given MSE matrix
-	and corresponding x and y arrays, with options to customize axis labels, tick marks, and scatter
-	points.
-	
-	Parameters
-	----------
-	MSE_matrix : np.ndarray[float, float]
-		An array containing Mean Squared Error (MSE) values for different combinations of x and y
-	parameters.
-	x_array : np.ndarray
-		x_array is an array containing the values for the x-axis in the contour plot.
-	x_name : str
-		The `x_name` parameter is a string that represents the name of the x-axis in the plot. It is used
-	to label the x-axis with a descriptive name that indicates what the values on the x-axis represent.
-	y_array : np.ndarray
-		`y_array` is an array containing the values for the y-axis in the contour plot. It is used to
-	generate the contour plot based on the Mean Squared Error (MSE) values provided in the `MSE_matrix`.
-	y_name : str
-		The `y_name` parameter is a string that represents the name of the y-axis in the plot. It is used
-	to label the y-axis with a descriptive name that helps users understand the data being displayed.
-	n_ticks : int | None
-		The `n_ticks` parameter in the `plot_mse_contour` function is used to specify the number of ticks
-	on the contour plot axes. If `n_ticks` is set to `None`, the plotting function will determine the
-	number of ticks automatically based on the data range. If a specific
-	scatter : bool, optional
-		The `scatter` parameter in the `plot_mse_contour` function is a boolean flag that determines
-	whether to plot the MSE values as a scatter plot on top of the contour plot. If `scatter` is set to
-	`True`, the function will overlay a scatter plot of the MSE values on
-	
-	'''
-
-	nx, ny = MSE_matrix.shape
-	MSE_max, MSE_min = np.max(MSE_matrix), np.min(MSE_matrix)
-	levels = np.linspace(MSE_min, MSE_max, nx*ny)
-	
-	fig = plt.figure()
-	plt.contourf(x_array, y_array, MSE_matrix, cmap='viridis', extend='both')
-	plt.colorbar(label='MSE', format='%.0e')
-	plt.contourf(x_array, y_array, MSE_matrix, levels=levels, cmap='viridis')
-	
-	x_optimal, y_optimal = optimal_parameters(MSE_matrix, x_array, y_array)
-	
-	if n_ticks:
-		x_min = np.min(x_array) ; x_max = np.max(x_array) 
-		y_min = np.min(y_array) ; y_max = np.max(y_array)
-		plt.xticks(np.linspace(x_min, x_max, n_ticks))
-		plt.yticks(np.linspace(y_min, y_max, n_ticks))
-		
-	if scatter:
-		plt.scatter(x_optimal, y_optimal, color='r', label='Optimal parameters', marker='x')
-		plt.legend()
-		
-			
-	plt.title(f'MSE as a function of {x_name} and {y_name}')
-	plt.xlabel(f'{x_name}')
-	plt.ylabel(f'{y_name}')
-	
-	if show:
-		plt.show()
-	else:
-		return fig 
-	
-def gridsearch_plot(scores, ticks, cmap = "viridis", opt_search = None, opt_color = "red", fmt1 = ".2f", fmt2 = ".2f"):
-	
-	score1, score2 = scores
-	ticks1, ticks2 = ticks
-
-	fig, axs = plt.subplots(1, 2, figsize=(13, 5))
-	
-	sns.heatmap(score1, 
-		cmap=cmap,
-		xticklabels=ticks1,
-		yticklabels=ticks2, 
-		annot=True,
-		ax=axs[0],
-		fmt=fmt1,
-		cbar=False,
-	)
-
-	sns.heatmap(score2,
-		cmap=cmap,
-		xticklabels=ticks1,
-		yticklabels=ticks2, 
-		annot=True,
-		ax=axs[1],
-		fmt=fmt2,
-		cbar=False,
-	)
-
-	# Highlight optimal values if requested
-	if opt_search is not None:
-		# First plot
-		if opt_search[0] == "max":
-			score1_idx = np.unravel_index(np.argmax(score1), score1.shape)
-		else:
-			score1_idx = np.unravel_index(np.argmin(score1), score1.shape)
-		rect1 = plt.Rectangle((score1_idx[1], score1_idx[0]), 1, 1, 
-							fill=False, edgecolor=opt_color, lw=2)
-		axs[0].add_patch(rect1)
-
-		# Second plot
-		if opt_search[1] == "max":
-			score2_idx = np.unravel_index(np.argmax(score2), score2.shape)
-		else:
-			score2_idx = np.unravel_index(np.argmin(score2), score2.shape)
-		rect2 = plt.Rectangle((score2_idx[1], score2_idx[0]), 1, 1, 
-							fill=False, edgecolor=opt_color, lw=2)
-		axs[1].add_patch(rect2)
-
-	return fig, axs
-=======
 def plot_mse_contour(MSE_matrix: np.ndarray[float, float], x_array: np.ndarray, x_name: str, y_array: np.ndarray, y_name: str, n_ticks: int | None = None, scatter: bool = False, show: bool = False) -> None | plt.Figure:
     '''This function plots a contour plot of Mean Squared Error (MSE) values based on a given MSE matrix
     and corresponding x and y arrays, with options to customize axis labels, tick marks, and scatter
@@ -274,6 +161,87 @@
     
     '''
 
+	nx, ny = MSE_matrix.shape
+	MSE_max, MSE_min = np.max(MSE_matrix), np.min(MSE_matrix)
+	levels = np.linspace(MSE_min, MSE_max, nx*ny)
+	
+	fig = plt.figure()
+	plt.contourf(x_array, y_array, MSE_matrix, cmap='viridis', extend='both')
+	plt.colorbar(label='MSE', format='%.0e')
+	plt.contourf(x_array, y_array, MSE_matrix, levels=levels, cmap='viridis')
+	
+	x_optimal, y_optimal = optimal_parameters(MSE_matrix, x_array, y_array)
+	
+	if n_ticks:
+		x_min = np.min(x_array) ; x_max = np.max(x_array) 
+		y_min = np.min(y_array) ; y_max = np.max(y_array)
+		plt.xticks(np.linspace(x_min, x_max, n_ticks))
+		plt.yticks(np.linspace(y_min, y_max, n_ticks))
+		
+	if scatter:
+		plt.scatter(x_optimal, y_optimal, color='r', label='Optimal parameters', marker='x')
+		plt.legend()
+		
+			
+	plt.title(f'MSE as a function of {x_name} and {y_name}')
+	plt.xlabel(f'{x_name}')
+	plt.ylabel(f'{y_name}')
+	
+	if show:
+		plt.show()
+	else:
+		return fig 
+	
+def gridsearch_plot(scores, ticks, cmap = "viridis", opt_search = None, opt_color = "red", fmt1 = ".2f", fmt2 = ".2f"):
+	
+	score1, score2 = scores
+	ticks1, ticks2 = ticks
+
+	fig, axs = plt.subplots(1, 2, figsize=(13, 5))
+	
+	sns.heatmap(score1, 
+		cmap=cmap,
+		xticklabels=ticks1,
+		yticklabels=ticks2, 
+		annot=True,
+		ax=axs[0],
+		fmt=fmt1,
+		cbar=False,
+	)
+
+	sns.heatmap(score2,
+		cmap=cmap,
+		xticklabels=ticks1,
+		yticklabels=ticks2, 
+		annot=True,
+		ax=axs[1],
+		fmt=fmt2,
+		cbar=False,
+	)
+
+	# Highlight optimal values if requested
+	if opt_search is not None:
+		# First plot
+		if opt_search[0] == "max":
+			score1_idx = np.unravel_index(np.argmax(score1), score1.shape)
+		else:
+			score1_idx = np.unravel_index(np.argmin(score1), score1.shape)
+		rect1 = plt.Rectangle((score1_idx[1], score1_idx[0]), 1, 1, 
+							fill=False, edgecolor=opt_color, lw=2)
+		axs[0].add_patch(rect1)
+
+		# Second plot
+		if opt_search[1] == "max":
+			score2_idx = np.unravel_index(np.argmax(score2), score2.shape)
+		else:
+			score2_idx = np.unravel_index(np.argmin(score2), score2.shape)
+		rect2 = plt.Rectangle((score2_idx[1], score2_idx[0]), 1, 1, 
+							fill=False, edgecolor=opt_color, lw=2)
+		axs[1].add_patch(rect2)
+
+	return fig, axs
+
+
     nx, ny = MSE_matrix.shape
     MSE_max, MSE_min = np.max(MSE_matrix), np.min(MSE_matrix)
     levels = np.linspace(MSE_min, MSE_max, nx*ny)
@@ -335,5 +303,4 @@
     print(f'Optimal {y_label_greek} for R2: {y_optimal: 3.3e}')
     
     fig = plot_mse_contour(MSE_array, x_array, x_label, y_array, y_label, n_ticks=n_ticks, scatter=scatter, show=show)
-    return fig
->>>>>>> 8821a022
+    return fig